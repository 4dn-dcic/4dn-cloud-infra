default: info

.PHONY: alpha legacy deploy-alpha-p1 deploy-alpha-p2 info

configure:
	pip install --upgrade wheel
	pip install --upgrade pip
<<<<<<< HEAD
	pip install setuptools==57.5.0  # later versions break install
	POETRY_VERSION=1.1.15 eval 'curl -sSL https://install.python-poetry.org | python -'
=======
	@#curl -sSL https://raw.githubusercontent.com/python-poetry/poetry/master/get-poetry.py | python -
	pip install poetry==1.1.15

configure-brew:
	brew install libevent libmagic libxml2 libxslt openssl graphviz
	brew install freetype libjpeg libtiff littlecms webp
>>>>>>> 084eb104

configure-full:
	make configure
	make configure-brew

build:
	make configure
	poetry install

build-full:
	make configure-full
	poetry install

clean:
	@echo Deleting 4dn_cloud_infra.egg-info ...
	rm -rf 4dn_cloud_infra.egg-info
	@echo Deleting repositories/cgap-pipeline ...
	rm -rf repositories/cgap-pipeline
	@echo Done cleaning.

alpha:
	@echo 'Validating CGAP-Portal Alpha'
	poetry run cli provision network --validate --alpha
	poetry run cli provision datastore --validate --alpha
	poetry run cli provision iam --validate --alpha
	poetry run cli provision ecr --validate --alpha
	poetry run cli provision logging --validate --alpha
	poetry run cli provision ecs --validate --alpha
	@# TODO validate foursight
	@# TODO provision Tibanna
	@echo 'Validation Succeeded! Note that this does NOT mean the stacks will build - consider a "light check".'

assure-s3-encrypt-key:
	@./scripts/assure_s3_encrypt_key

create-s3-encrypt-key:
	@./scripts/create_s3_encrypt_key --verbose

clear-poetry-cache:  # clear poetry/pypi cache. for user to do explicitly, never automatic
	poetry cache clear pypi --all

deploy-alpha-p1:
	@echo 'CGAP Orchestration Phase 1: Uploading Base Templates'
	@echo 'ORDER: iam, logging, network, ecr, datastore'
	poetry run cli provision iam --validate --alpha --upload_change_set
	poetry run cli provision logging --validate --alpha --upload_change_set
	poetry run cli provision network --validate --alpha --upload_change_set
	poetry run cli provision ecr --validate --alpha --upload_change_set
	make assure-s3-encrypt-key
	poetry run cli provision datastore --validate --alpha --upload_change_set
	@echo 'Datastore stacks takes ~15 minutes to come online.'
	@echo 'While this happens, you should be:'
	@echo '    1. Uploading your application images to ECR.'
	@echo '       To upload application versions to ECR, see cgap-portal: src/deploy/docker/production/Makefile'
	@echo '       Required Image Tags: "latest", "latest-indexer", "latest-ingester", "latest-deployment"'
	@echo '    2. Writing your environment configuration in secretsmanager.'
	@# TODO deploy foursight ? might belong in next step

deploy-alpha-p2:
	@echo -n "Confirm you have done the 2 required steps after deploy-alpha-p1 with 'y' [y/N] " && read ans && [ $${ans:-N} = y ]
	poetry run cli provision ecs --validate --alpha --upload_change_set
	poetry run cli provision --trial --output_file out/foursight-dev-tmp/ --stage dev foursight --alpha --upload_change_set
	@echo 'ECS may take up to 10 minutes to come online. Once it has, examine the stack output for the URL.'
	@echo 'Next, upload base environment configuration to global application s3 bucket.'
	@echo 'Phase 3 is triggering deployment, which for now is done manually from the ECS console.'
	@echo 'Feel free to skip this step if you do not wish to run the deployment.'
	@echo 'Instructions:'
	@echo '    * Navigate to the ECS Console and locate the Deployment Service.'
	@echo '    * Invoke this task in the newly created VPC and private subnets.'
	@echo '    * Attach the Application and DB Security groups.'
	@echo 'Once the deployment container is online, logs will immediately stream to the task/Cloudwatch.'
	@echo 'After the deployment is complete, if this is the first deploy, load the knowledge base'
	@echo 'With: "make provision-knowledge-base".'

provision-knowledge-base:
	@echo 'Loading knowledge base information (variant_consequences and genes)'
	poetry run load-knowledge-base
	@echo 'Knowledge base loaded, ready for end-to-end test.'
	@echo 'Start with: "make submission".'

submission:  # TODO: This make target is highly account-specific and needs work to be generalized.
	@echo 'Running end-to-end test'
	@echo 'Phase 1: Metadata Bundle Submission for Demo Case NA 12879'
	@echo 'NOTE: This test is intended to be run on the Trial Account ECS only (for now)'
	poetry run submit-metadata-bundle test_data/na_12879/na12879_accessioning.xlsx --s http://c4ecstrialalphacgapmastertest-273357903.us-east-1.elb.amazonaws.com
	@echo 'NOTE: Bypassing Bioinformatics by uploading raw VCF directly.'
	poetry run upload-file-processed
	docker run --rm -v ~/aws_test:/root/.aws amazon/aws-cli s3 cp test_data/na_12879/GAPFI9V6TEQA.vcf.gz s3://application-cgap-mastertest-wfout/3535ce97-b8e6-4ed2-b4fc-dcab7aebcc0f/GAPFI9V6TEQA.vcf.gz
	@echo 'Now, navigate to the portal and verify the uploaded processed file exists.'
	@echo 'Then, locate the sample processing item for the submitted case.'
	@echo 'Associate this item with the output VCF by adding the VCF file to the "processed_files" field.'
	@echo 'Once this is done, trigger ingestion with: "make ingestion". '

test:
	poetry run pytest -vv

ingestion:
	@echo 'Triggering ingestion'
	poetry run queue-ingestion
	@echo 'Ingestion queued - check CloudWatch Ingester logs'

info:
	@: $(info Here are some 'make' options:)
	   $(info - Use 'make alpha' to trigger validation of the alpha stack.)
	   $(info - Use 'make build' to populate the current virtualenv with necessary libraries and commands.)
	   $(info - Use 'make build-full' on first build, to assure brew has installed important system compontents.)
	   $(info - Use 'make clear-poetry-cache' to clear the poetry pypi cache if in a bad state. (Safe, but later recaching can be slow.))
	   $(info - Use 'make deploy-alpha-p1' to trigger phase 1 of the alpha deployment: change set upload of the IAM, Logging, Network, ECR and Datastore.)
	   $(info - Use 'make deploy-alpha-p2' to trigger phase 2 of the alpha deployment: application version upload to ECR, ECS provisioning.)
	   $(info - use 'make ingestion' to trigger the last phase of testing)
	   $(info - use 'make provision-knowledge-base' to trigger phase 1 of testing)
	   $(info - use 'make submission' to trigger phase 2 of testing, note manual steps after phase 2!)
	   $(info - use 'make test' to run unit tests. (These only test scattered things. Manual testing is essential.))<|MERGE_RESOLUTION|>--- conflicted
+++ resolved
@@ -5,17 +5,8 @@
 configure:
 	pip install --upgrade wheel
 	pip install --upgrade pip
-<<<<<<< HEAD
 	pip install setuptools==57.5.0  # later versions break install
 	POETRY_VERSION=1.1.15 eval 'curl -sSL https://install.python-poetry.org | python -'
-=======
-	@#curl -sSL https://raw.githubusercontent.com/python-poetry/poetry/master/get-poetry.py | python -
-	pip install poetry==1.1.15
-
-configure-brew:
-	brew install libevent libmagic libxml2 libxslt openssl graphviz
-	brew install freetype libjpeg libtiff littlecms webp
->>>>>>> 084eb104
 
 configure-full:
 	make configure
