--- conflicted
+++ resolved
@@ -35,49 +35,6 @@
 
 class C4DatastoreExports(C4Exports, C4DatastoreExportsMixin):
     """ Holds datastore export metadata. """
-<<<<<<< HEAD
-    # Output ES URL for use by foursight/application
-    ES_URL = exportify('ElasticSearchURL')
-    BLUE_ES_URL = exportify('BlueESURL')
-    GREEN_ES_URL = exportify('GreenESURL')
-
-    # RDS Exports
-    RDS_URL = exportify('RdsUrl')
-    RDS_PORT = exportify('RdsPort')
-
-    # Output secrets info
-    APPLICATION_CONFIGURATION_SECRET_NAME = exportify("ApplicationConfigurationSecretName")
-
-    # Output env bucket and result bucket
-    FOURSIGHT_ENV_BUCKET = exportify('FoursightEnvBucket')
-    FOURSIGHT_RESULT_BUCKET = exportify('FoursightResultBucket')
-    FOURSIGHT_APPLICATION_VERSION_BUCKET = exportify('FoursightApplicationVersionBucket')
-
-    # Output production S3 bucket information
-    # NOTE: Some of these have output names for historical reasons that do not well match what the bucket names are.
-    #       The names are just formal names, so we'll live with that for now. -kmp 29-Aug-2021
-    APPLICATION_SYSTEM_BUCKET = exportify('AppSystemBucket')
-    APPLICATION_WFOUT_BUCKET = exportify('AppWfoutBucket')
-    APPLICATION_FILES_BUCKET = exportify('AppFilesBucket')
-    APPLICATION_BLOBS_BUCKET = exportify('AppBlobsBucket')
-    APPLICATION_METADATA_BUNDLES_BUCKET = exportify('AppMetadataBundlesBucket')
-    APPLICATION_TIBANNA_OUTPUT_BUCKET = exportify('AppTibannaLogsBucket')
-    APPLICATION_TIBANNA_CWL_BUCKET = exportify('AppTibannaCWLBucket')
-    APPLICATION_HIGLASS_BUCKET = exportify('AppHiglassBucket')
-
-    # Output SQS Queues
-    APPLICATION_INDEXER_PRIMARY_QUEUE = exportify('ApplicationIndexerPrimaryQueue')
-    APPLICATION_INDEXER_SECONDAY_QUEUE = exportify('ApplicationIndexerSecondaryQueue')
-    APPLICATION_INDEXER_DLQ = exportify('ApplicationIndexerDLQ')
-    APPLICATION_INGESTION_QUEUE = exportify('ApplicationIngestionQueue')
-    APPLICATION_INDEXER_REALTIME_QUEUE = exportify('ApplicationIndexerRealtimeQueue')  # unused
-
-    # e.g., name will be C4DatastoreTrialAlphaExportElasticSearchURL
-    #       or might not contain '...Alpha...'
-    _ES_URL_EXPORT_PATTERN = re.compile(f'.*Datastore.*{ES_URL}.*')
-    # _ES_URL_EXPORT_PATTERN = re.compile('.*Datastore.*ElasticSearchURL.*')
-=======
->>>>>>> d5e47671
 
     @classmethod
     def get_es_url(cls):
