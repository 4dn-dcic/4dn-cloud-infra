<<<<<<< HEAD
#import src.secrets as secrets  # TODO
from src.part import QCPart
=======
import src.secrets as secrets  # TODO
from src.part import C4Part
>>>>>>> 625add80
from src.exceptions import C4ApplicationException
from src.parts.network import C4NetworkExports
from troposphere import Ref, Tags, Join, Template, Parameter
from troposphere.elasticbeanstalk import (Application, ApplicationVersion, Environment,
                                          OptionSettings, SourceBundle)
from troposphere.elasticloadbalancingv2 import LoadBalancer, LoadBalancerAttributes, Listener, Action, RedirectConfig


class C4Beanstalk(C4Part):
    BEANSTALK_SOLUTION_STACK = '64bit Amazon Linux 2018.03 v2.9.18 running Python 3.6'
    APPLICATION_ENV_SECRET = 'dev/beanstalk/cgap-dev'  # name of secret in AWS Secret Manager; todo script initial add?
    NETWORK_EXPORTS = C4NetworkExports()

    def build_template(self, template: Template) -> Template:
        # Adds Network Stack Parameter
        template.add_parameter(Parameter(
            self.NETWORK_EXPORTS.reference_param_key,
            Description='Name of network stack for network import value references',
            Type='String',
        ))

        # self.t.add_resource(self.beanstalk_shared_load_balancer())  TODO
        # self.t.add_resource(self.beanstalk_shared_load_balancer_listener())  TODO

        template.add_resource(self.beanstalk_application())
        template.add_resource(self.dev_beanstalk_environment())
        template.add_resource(self.beanstalk_application_version())

        return template

    def beanstalk_application_version(self,
                                      bucket='elasticbeanstalk-us-east-1-645819926742',
                                      key='my-trial-app-02/cgap-trial-account-b7.zip'):
        """ An existing application version source bundle. TODO: application version upload process """
        logical_id = self.name.logical_id('ApplicationVersion')
        return ApplicationVersion(
            logical_id,
            Description="Version 1.0",
            ApplicationName=Ref(self.beanstalk_application()),
            SourceBundle=SourceBundle(
                S3Bucket=bucket,
                S3Key=key,
            ),
        )

    def beanstalk_application(self):
        """ Creates a Beanstalk Application, Specific environments are spun off from this application
            e.g. production, dev, staging, etc. Ref:
            https://docs.aws.amazon.com/AWSCloudFormation/latest/UserGuide/aws-properties-beanstalk.html
        """
        logical_id = self.name.logical_id('Application')  # TODO more specific?
        return Application(
            logical_id,
            ApplicationName=logical_id,
            Description=logical_id,
            # DependsOn=[
            #    self.beanstalk_security_group().title, self.db_security_group().title,
            #    self.virtual_private_cloud().title],
            # export
        )

    def beanstalk_shared_load_balancer(self, ip_address_type='ipv4', load_balancer_type='application'):
        """ Creates a shared load balancer for use by beanstalk environments. Refs:
            https://docs.aws.amazon.com/AWSCloudFormation/latest/UserGuide/aws-resource-elasticloadbalancingv2-loadbalancer.html
            https://docs.aws.amazon.com/AWSCloudFormation/latest/UserGuide/aws-properties-elasticloadbalancingv2-loadbalancer-loadbalancerattributes.html
        """
        logical_id = self.name.logical_id('SharedLoadBalancer')
        return LoadBalancer(
            logical_id,
            IpAddressType=ip_address_type,
            Name=logical_id,
            Scheme='internet-facing',
            SecurityGroups=[self.NETWORK_EXPORTS.import_value(
                C4NetworkExports.BEANSTALK_SECURITY_GROUP)],
            Subnets=[
                self.NETWORK_EXPORTS.import_value(C4NetworkExports.PUBLIC_SUBNET_A),
                self.NETWORK_EXPORTS.import_value(C4NetworkExports.PUBLIC_SUBNET_B),
            ],
            Tags=self.tags.cost_tag_array(name=logical_id),
            Type=load_balancer_type,  # 'application' is the default
            LoadBalancerAttributes=[
                LoadBalancerAttributes(
                    Key='idle_timeout.timeout_seconds',
                    Value='5'
                ),
                LoadBalancerAttributes(
                    Key='routing.http.desync_mitigation_mode',
                    Value='defensive'  # default
                ),
            ]
        )

    def beanstalk_shared_load_balancer_listener(self, port=80, protocol='HTTP'):
        """ Defines a listener on port 80 for a shared load balancer. Ref:
            https://docs.aws.amazon.com/AWSCloudFormation/latest/UserGuide/aws-resource-elasticloadbalancingv2-listener.html
            TODO unneeded? removed from infra config
        """
        logical_id = self.name.logical_id('SharedLoadBalancerListener')
        return Listener(
            logical_id,
            Port=port,
            Protocol=protocol,
            LoadBalancerArn=Ref(self.beanstalk_shared_load_balancer()),  # or, ARN directly?
            DefaultActions=[Action(Type='redirect', RedirectConfig=RedirectConfig())]
        )

    def make_beanstalk_environment(self, env):
        """ Creates Beanstalk Environments, which are associated with an overall Beanstalk Application. The specified
            env is passed through the options settings for parameterized change. Ref:
            https://docs.aws.amazon.com/AWSCloudFormation/latest/UserGuide/aws-properties-beanstalk-environment.html
        """
        env_name = 'fourfront-cgap{}'.format(env.lower())  # TODO change?
        logical_id = self.name.logical_id('{}Environment'.format(env))

        # TODO replace with docker specific env changes -- VersionLabel to demo application, SolutionStackName change
        if env.lower() == 'docker':
            raise C4ApplicationException('Docker environment implementation in progress')

        return Environment(
            logical_id,
            EnvironmentName=env_name,
            ApplicationName=Ref(self.beanstalk_application()),
            # TODO CNAMEPrefix?
            Description='CGAP {} env'.format(env),
            VersionLabel=Ref(self.beanstalk_application_version()),  # TODO configuration for deploying changes
            SolutionStackName=self.BEANSTALK_SOLUTION_STACK,
            Tags=Tags(*self.tags.cost_tag_array(name=logical_id)),
            OptionSettings=self.beanstalk_configuration_option_settings(),
            DependsOn=[
                # self.beanstalk_security_group().title, self.db_security_group().title,
                # self.virtual_private_cloud().title,
                self.beanstalk_application()],
        )

    def dev_beanstalk_environment(self):
        """ Defines a dev beanstalk environment, using pre-loaded ES inserts on instantiation """
        return self.make_beanstalk_environment(env='Dev')

    def docker_beanstalk_environment(self):
        """ Sketch of how to support a docker environment on this application, using the demo docker application. """
        return self.make_beanstalk_environment(env='Docker')

    def beanstalk_configuration_option_settings(self):
        """ Returns a list of OptionSettings for the base configuration of a beanstalk environment. Ref:
            https://docs.aws.amazon.com/elasticbeanstalk/latest/dg/command-options-general.html
        """
        # TODO SSHSourceRestriction from bastion host
        # TODO use scheduled actions: aws:autoscaling:scheduledaction. Ref:
        # https://docs.aws.amazon.com/elasticbeanstalk/latest/dg/environments-cfg-autoscaling-scheduledactions.html

        # Choose platform-specific options based on env. Defaults to Python Platform. TODO: other platforms?
        platform = self.python_platform_options()
        return (
                self.launchconfiguration_options() +
                self.instances_options() +
                self.vpc_options() +
                self.environment_options() +
                self.application_environment_options() +
                platform +
                self.asg_options() +
                self.loadbalancer_options() +
                self.rolling_options() +
                self.health_options()
                # cls.shared_alb_listener_options(env) +
                # cls.shared_alb_listener_default_rule_options(env)  TODO unneeded?
        )

    # Beanstalk Options #

    def launchconfiguration_options(self):
        """ Returns list of OptionsSettings for beanstalk launch configuration. Ref:
            https://docs.aws.amazon.com/elasticbeanstalk/latest/dg/command-options-general.html#command-options-general-autoscalinglaunchconfiguration
        """
        return [
            OptionSettings(
                Namespace='aws:autoscaling:launchconfiguration',
                OptionName='EC2KeyName',
                Value='trial-ssh-key-01'  # pem key for EC2 instance access; TODO configurable
            ),
            OptionSettings(
                Namespace='aws:autoscaling:launchconfiguration',
                OptionName='IamInstanceProfile',
                Value='aws-elasticbeanstalk-ec2-role'
            ),
            OptionSettings(
                Namespace='aws:autoscaling:launchconfiguration',
                OptionName='MonitoringInterval',
                Value='5 minute'  # default is 5 min; TODO should this be 1 min?
            ),
            OptionSettings(
                Namespace='aws:autoscaling:launchconfiguration',
                OptionName='SecurityGroups',  # TODO correct security groups
                Value=Join(delimiter=',', values=[
                    self.NETWORK_EXPORTS.import_value(C4NetworkExports.BEANSTALK_SECURITY_GROUP),
                    self.NETWORK_EXPORTS.import_value(C4NetworkExports.DB_SECURITY_GROUP)]),
            ),
        ]

    @staticmethod
    def instances_options():
        """ Returns list of OptionsSettings for beanstalk instances. Ref:
            https://docs.aws.amazon.com/elasticbeanstalk/latest/dg/command-options-general.html#command-options-general-ec2instances
        """
        return [
            OptionSettings(
                Namespace='aws:ec2:instances',
                OptionName='InstanceTypes',
                Value='c5.large'
            ),
        ]

    def vpc_options(self):
        """ Returns list of OptionSettings for beanstalk VPC. Ref:
            https://docs.aws.amazon.com/elasticbeanstalk/latest/dg/command-options-general.html#command-options-general-ec2vpc
        """
        return [
            OptionSettings(
                Namespace='aws:ec2:vpc',
                OptionName='VPCId',
                Value=self.NETWORK_EXPORTS.import_value(C4NetworkExports.VPC)
            ),
            OptionSettings(
                Namespace='aws:ec2:vpc',
                OptionName='ELBSubnets',
                Value=Join(delimiter=',', values=[
                    self.NETWORK_EXPORTS.import_value(C4NetworkExports.PUBLIC_SUBNET_A),
                    self.NETWORK_EXPORTS.import_value(C4NetworkExports.PUBLIC_SUBNET_B)])
            ),
            OptionSettings(
                Namespace='aws:ec2:vpc',
                OptionName='Subnets',
                Value=Join(delimiter=',', values=[
                    self.NETWORK_EXPORTS.import_value(C4NetworkExports.PRIVATE_SUBNET_A),
                    self.NETWORK_EXPORTS.import_value(C4NetworkExports.PRIVATE_SUBNET_B)])
            ),
            OptionSettings(
                Namespace='aws:ec2:vpc',
                OptionName='ELBScheme',
                Value='public'  # default
            ),
        ]

    def beanstalk_env_secret_retrieval(self, key):
        """ Retrieve key from beanstalk env secret stored in AWS Secret Manager, for use in a Cloud Formation template.
            TODO manage this secret name via Cloud Formation?
        """
        return '{{resolve:secretsmanager:{}:SecretString:{}}}'.format(self.APPLICATION_ENV_SECRET, key)

    @staticmethod
    def application_environment_options():
        """ Returns list of OptionSettings for beanstalk application environment. Ref:
            https://docs.aws.amazon.com/elasticbeanstalk/latest/dg/command-options-general.html#command-options-general-elasticbeanstalkapplicationenvironment
        """
        # Create OptionSettings for each environment variable, secure retrieval from Secrets Manager TODO
        # >>> keys = ['AWS_ACCESS_KEY_ID', 'AWS_SECRET_ACCESS_KEY', 'AWS_SECRET_KEY', 'Auth0Client', 'Auth0Secret',
        # 'ENCODED_BS_ENV', 'ENCODED_DATA_SET', 'ENCODED_ES_SERVER', 'ENCODED_SECRET', 'ENCODED_VERSION',
        #       'ENV_NAME', 'LANG', 'LC_ALL', 'RDS_PASSWORD', 'RDS_DB_NAME', 'RDS_HOSTNAME', 'RDS_PORT', 'RDS_USERNAME',
        #        'S3_ENCRYPT_KEY', 'SENTRY_DSN', 'reCaptchaSecret']
        # >>> for i in keys:
        #       print('''OptionSettings(\n
        #       Namespace='aws:elasticbeanstalk:application:environment',\n
        #       OptionName='{0}',\n    Value=secrets.{0}\n),'''.format(i))
        return [
            OptionSettings(
                Namespace='aws:elasticbeanstalk:application:environment',
                OptionName='AWS_ACCESS_KEY_ID',
                Value=secrets.AWS_ACCESS_KEY_ID
            ),
            OptionSettings(
                Namespace='aws:elasticbeanstalk:application:environment',
                OptionName='AWS_SECRET_ACCESS_KEY',
                Value=secrets.AWS_SECRET_ACCESS_KEY
            ),
            OptionSettings(
                Namespace='aws:elasticbeanstalk:application:environment',
                OptionName='AWS_SECRET_KEY',
                Value=secrets.AWS_SECRET_KEY
            ),
            OptionSettings(
                Namespace='aws:elasticbeanstalk:application:environment',
                OptionName='Auth0Client',
                Value=secrets.Auth0Client
            ),
            OptionSettings(
                Namespace='aws:elasticbeanstalk:application:environment',
                OptionName='Auth0Secret',
                Value=secrets.Auth0Secret
            ),
            OptionSettings(
                Namespace='aws:elasticbeanstalk:application:environment',
                OptionName='ENCODED_BS_ENV',
                Value=secrets.ENCODED_BS_ENV
            ),
            OptionSettings(
                Namespace='aws:elasticbeanstalk:application:environment',
                OptionName='ENCODED_DATA_SET',
                Value=secrets.ENCODED_DATA_SET
            ),
            OptionSettings(
                Namespace='aws:elasticbeanstalk:application:environment',
                OptionName='ENCODED_ES_SERVER',
                Value=secrets.ENCODED_ES_SERVER
            ),
            OptionSettings(
                Namespace='aws:elasticbeanstalk:application:environment',
                OptionName='ENCODED_SECRET',
                Value=secrets.ENCODED_SECRET
            ),
            OptionSettings(
                Namespace='aws:elasticbeanstalk:application:environment',
                OptionName='ENCODED_VERSION',
                Value=secrets.ENCODED_VERSION
            ),
            OptionSettings(
                Namespace='aws:elasticbeanstalk:application:environment',
                OptionName='ENV_NAME',
                Value=secrets.ENV_NAME
            ),
            OptionSettings(
                Namespace='aws:elasticbeanstalk:application:environment',
                OptionName='LANG',
                Value=secrets.LANG
            ),
            OptionSettings(
                Namespace='aws:elasticbeanstalk:application:environment',
                OptionName='LC_ALL',
                Value=secrets.LC_ALL
            ),
            OptionSettings(
                Namespace='aws:elasticbeanstalk:application:environment',
                OptionName='RDS_PASSWORD',
                Value=secrets.RDS_PASSWORD
            ),
            OptionSettings(
                Namespace='aws:elasticbeanstalk:application:environment',
                OptionName='RDS_DB_NAME',
                Value=secrets.RDS_DB_NAME
            ),
            OptionSettings(
                Namespace='aws:elasticbeanstalk:application:environment',
                OptionName='RDS_HOSTNAME',
                Value=secrets.RDS_HOSTNAME
            ),
            OptionSettings(
                Namespace='aws:elasticbeanstalk:application:environment',
                OptionName='RDS_PORT',
                Value=secrets.RDS_PORT
            ),
            OptionSettings(
                Namespace='aws:elasticbeanstalk:application:environment',
                OptionName='RDS_USERNAME',
                Value=secrets.RDS_USERNAME
            ),
            OptionSettings(
                Namespace='aws:elasticbeanstalk:application:environment',
                OptionName='S3_ENCRYPT_KEY',
                Value=secrets.S3_ENCRYPT_KEY
            ),
            OptionSettings(
                Namespace='aws:elasticbeanstalk:application:environment',
                OptionName='SENTRY_DSN',
                Value=secrets.SENTRY_DSN
            ),
            OptionSettings(
                Namespace='aws:elasticbeanstalk:application:environment',
                OptionName='reCaptchaSecret',
                Value=secrets.reCaptchaSecret
            ),
        ]

    @staticmethod
    def environment_options():
        """ Returns list of OptionSettings for beanstalk environment. Ref:
            https://docs.aws.amazon.com/elasticbeanstalk/latest/dg/command-options-general.html#command-options-general-elasticbeanstalkenvironment
        """
        return [
            OptionSettings(
                Namespace='aws:elasticbeanstalk:environment',
                OptionName='EnvironmentType',
                Value='LoadBalanced'  # default
            ),
            OptionSettings(
                Namespace='aws:elasticbeanstalk:environment',
                OptionName='ServiceRole',
                Value='arn:aws:iam::645819926742:role/aws-elasticbeanstalk-service-role'
            ),
            OptionSettings(
                Namespace='aws:elasticbeanstalk:environment',
                OptionName='LoadBalancerType',
                Value='application'
            ),
            OptionSettings(
                Namespace='aws:elasticbeanstalk:environment',
                OptionName='LoadBalancerIsShared',
                Value='false'  # default TODO set to true; requires configuration in aws:elbv2:loadbalancer namespace
            ),
        ]

    @staticmethod
    def python_platform_options():
        """ Returns list of OptionSettings for beanstalk python platform. Ref:
            https://docs.aws.amazon.com/elasticbeanstalk/latest/dg/command-options-specific.html#command-options-python
        """
        return [
            OptionSettings(
                Namespace='aws:elasticbeanstalk:container:python',
                OptionName='WSGIPath',
                Value='parts/production/wsgi'
            ),
            OptionSettings(
                Namespace='aws:elasticbeanstalk:container:python',
                OptionName='NumProcesses',
                Value='5'
            ),
            OptionSettings(
                Namespace='aws:elasticbeanstalk:container:python',
                OptionName='NumThreads',
                Value='4'
            ),
        ]

    @staticmethod
    def asg_options():
        """ Returns list of OptionSettings for beanstalk auto-scaling group. Ref:
            https://docs.aws.amazon.com/elasticbeanstalk/latest/dg/command-options-general.html#command-options-general-autoscalingasg
        """
        return [
            OptionSettings(
                Namespace='aws:autoscaling:asg',
                OptionName='MaxSize',
                Value='1'
            ),
        ]

    def loadbalancer_options(self):
        """ Returns list of OptionsSettings for beanstalk loadbalancer. Ref:
            https://docs.aws.amazon.com/elasticbeanstalk/latest/dg/command-options-general.html#command-options-general-elbv2
        """
        return [
            OptionSettings(
                Namespace='aws:elbv2:loadbalancer',
                OptionName='SecurityGroups',
                Value=self.NETWORK_EXPORTS.import_value(C4NetworkExports.BEANSTALK_SECURITY_GROUP)
            ),
            # OptionSettings(
            #   Namespace='aws:elbv2:loadbalancer',
            #   OptionName='SharedLoadBalancer',
            #   Value=Ref(cls.beanstalk_shared_load_balancer())
            # ),  TODO Shared Load Balancer
        ]

    @staticmethod
    def rolling_options():
        """ Returns list of OptionsSettings for beanstalk rolling updates. Ref:
            https://docs.aws.amazon.com/elasticbeanstalk/latest/dg/command-options-general.html#command-options-general-autoscalingupdatepolicyrollingupdate
        """
        return [
            OptionSettings(
                Namespace='aws:autoscaling:updatepolicy:rollingupdate',
                OptionName='Timeout',
                Value='PT10M'  # 10 minutes
            ),
            OptionSettings(
                Namespace='aws:autoscaling:updatepolicy:rollingupdate',
                OptionName='RollingUpdateType',
                Value='Immutable'
            ),
        ]

    @staticmethod
    def shared_alb_listener_options():
        """ Returns list of OptionSettings for a shared ALB listening on port 80. Ref:
            https://docs.aws.amazon.com/elasticbeanstalk/latest/dg/command-options-general.html#command-options-general-elbv2-listener
        """
        return [
            OptionSettings(
                Namespace='aws:elbv2:listener:80',
                OptionName='Rules',
                Value='defaultshared'
                # rules defined in `shared_alb_listener_default_rule_options` with namespace:
                # aws:elbv2:listenerrule:defaultshared
            )
        ]

    @staticmethod
    def shared_alb_listener_default_rule_options():
        """ Returns list of OptionSettings for the default rules of a shared ALB listener. Ref:
            https://docs.aws.amazon.com/elasticbeanstalk/latest/dg/command-options-general.html#command-options-general-elbv2-listenerrule
            See also `shared_alb_listener_options`.
        """
        return [
            OptionSettings(
                Namespace='aws:elbv2:listenerrule:defaultshared',
                OptionName='PathPatterns',
                Value='*'  # TODO '/*'?
            ),
            # By default, routes to 'default' process.
        ]

    @staticmethod
    def health_options():
        """ Returns list of OptionSettings for the beanstalk health reporting options. Ref:
            https://docs.aws.amazon.com/elasticbeanstalk/latest/dg/command-options-general.html#command-options-general-elasticbeanstalkhealthreporting
        """
        return [
            OptionSettings(
                Namespace='aws:elasticbeanstalk:healthreporting:system',
                OptionName='SystemType',
                Value='enhanced'
            ),
            OptionSettings(
                Namespace='aws:elasticbeanstalk:application',
                OptionName='Application Healthcheck URL',
                Value='/health?format=json'
            )
        ]<|MERGE_RESOLUTION|>--- conflicted
+++ resolved
@@ -1,10 +1,5 @@
-<<<<<<< HEAD
-#import src.secrets as secrets  # TODO
-from src.part import QCPart
-=======
-import src.secrets as secrets  # TODO
+# import src.secrets as secrets  # TODO for will
 from src.part import C4Part
->>>>>>> 625add80
 from src.exceptions import C4ApplicationException
 from src.parts.network import C4NetworkExports
 from troposphere import Ref, Tags, Join, Template, Parameter
