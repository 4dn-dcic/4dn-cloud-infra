# Build for 4dn-cloud-infra

name: CI

on:
  push:
    branches: [ master ]
  pull_request:
    branches: [ master ]

  workflow_dispatch:

jobs:
  build:
    name: Validate 4dn-cloud-infra stacks build successfully

    runs-on: ubuntu-18.04

    steps:
      - uses: actions/checkout@v2
      - uses: actions/setup-python@v2
        with:
          python-version: '3.7'

      - name: Install
        run: |
<<<<<<< HEAD
          make build
=======
          pip install poetry==1.1.15
          poetry install
>>>>>>> 084eb104

      - name: Mock
        run: |
          # Write a suitable config.json for (primitive) testing
          mkdir custom
          mkdir custom/aws_creds
          echo {\"deploying_iam_user\": \"test\", \"ENCODED_ENV_NAME\": \"cgap-build\", \"account_number\": 123, \"app.kind\": \"cgap\"} > custom/config.json
          echo {\"Auth0Client\": \"test\", \"Auth0Secret\": \"test\", \"ENCODED_SECRET\": \"test\", \"S3_ENCRYPT_KEY\": \"test\"} > custom/secrets.json
          ln -s app-cgap.py app.py
      - name: Unit
        run: |
          make test

      - name: Validate
        run: |
          # will not pass as of right now
          # test locally
          # make alpha
          echo "Run 'make alpha' locally"<|MERGE_RESOLUTION|>--- conflicted
+++ resolved
@@ -24,12 +24,8 @@
 
       - name: Install
         run: |
-<<<<<<< HEAD
-          make build
-=======
           pip install poetry==1.1.15
           poetry install
->>>>>>> 084eb104
 
       - name: Mock
         run: |
