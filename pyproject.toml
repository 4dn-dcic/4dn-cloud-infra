--- conflicted
+++ resolved
@@ -1,19 +1,11 @@
 [tool.poetry]
 name = "4dn-cloud-infra"
-<<<<<<< HEAD
-version = "0.2.3.1b1"
-=======
-version = "0.2.4"
->>>>>>> b7dc276e
+version = "0.2.5"
 description = "Repository for generating Cloudformation Templates to orchestrate the CGAP Ecosystem"
 authors = ["4DN-DCIC Team <4dn-dcic@gmail.com>"]
 license = "MIT"
 packages = [
-<<<<<<< HEAD
     { include = "src" }
-=======
-    { include="src" }
->>>>>>> b7dc276e
 ]
 
 [tool.poetry.dependencies]
@@ -35,7 +27,7 @@
 submit-cgap = "^0.7.3"
 tibanna = "^1.2.2"
 tqdm = "^4.60.0"
-pytest = "^6.2.4"
+pytest = "^5.1.2"
 
 [tool.poetry.dev-dependencies]
 chalice = "^1.21.4"
