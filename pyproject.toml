[tool.poetry]
name = "4dn-cloud-infra"
version = "3.9.3"
description = "Repository for generating Cloudformation Templates to orchestrate the CGAP Ecosystem"
authors = ["4DN-DCIC Team <4dn-dcic@gmail.com>"]
license = "MIT"
packages = [
    { include = "src" }
]

[tool.poetry.dependencies]
python = ">=3.7.1,<3.8"
awacs = "^2.0.0"
awscli = "^1.25.34"
boto3 = "^1.24.34"
botocore = "^1.27.36"
chalice = "1.27.1"
dcicutils = "^6.9.9.0b4"

# Foursight-Core
<<<<<<< HEAD
foursight-core = "^3.3.2.1b0"
=======
foursight-core = "^3.3.2"
>>>>>>> d8fdc28d

# pyrsistent = "^0.17.3"
# We don't want to use python-levenshtein if at all possible. See me or Andy for details. -kmp 17-Aug-2021
# python-levenshtein = "^0.12.2"
pbkdf2 = "1.3"
submit-cgap = "1.3.0"
magma-suite = "^1.0.0"
prettytable = "3.3.0"
tibanna = "^3.1.0"
<<<<<<< HEAD
tibanna-ff = "^1.2.3"
=======
tibanna-ff = "^1.3.0"
>>>>>>> d8fdc28d
tqdm = "4.62.3"
troposphere = "^3.2.2"

# Define poetry "groups" for foursight-cgap and foursight, named foursight_cgap and
# foursight_fourfront, respectively. This is so we can conditionally include either but
# not both in the Chalice package (via foursight_core/deploy.py). dmichaels/2022-11-01.

[tool.poetry.group.foursight_cgap.dependencies]
<<<<<<< HEAD
foursight-cgap = "3.3.2.1.b0"

[tool.poetry.group.foursight_fourfront.dependencies]
foursight = "^3.3.2.1b0"
=======
foursight-cgap = "^3.3.2"

[tool.poetry.group.foursight_fourfront.dependencies]
foursight = "^3.3.2"
>>>>>>> d8fdc28d

[tool.poetry.dev-dependencies]
jupyter = "1.0.0"
#numpy = "1.21.6"  # added to allow to lock, last viable version for 3.7 - Will July 21 2022
#pandas = "1.3.5"  # added to allow to lock, last viable version for 3.7 - Will July 21 2022
cfn-flip = "1.2.3"  # do we need to specify this explicitly? -kmp 27-Jul-2021
cfn-lint = "0.48.3"  # a secondary check that catches more things than standard validate - Will 4/1/2021
boto3-stubs = "^1.24.34"
botocore-stubs = "^1.27.34"
# Linting generally
flake8 = ">=3.9.2"
mock = "^4.0.3"
# pygments is used by PyCharm
pygments = ">=2.10.0"
pytest = ">=5.1.2"  # 5.1.2 is needed by foursight-cgap, but otherwise we'd be happier for a higher version

[tool.poetry.scripts]
# dcicutils commands
add-image-tag = "dcicutils.ecr_scripts:add_image_tag_main"
show-global-env-bucket = "dcicutils.env_scripts:show_global_env_bucket_main"
show-image-manifest = "dcicutils.ecr_scripts:show_image_manifest_main"
show-image-catalog = "dcicutils.ecr_scripts:show_image_catalog_main"
unrelease-most-recent-image = "dcicutils.ecr_scripts:unrelease_most_recent_image_main"
# 4dn-cloud-infra commands
assure-global-env-bucket = "src.commands.assure_global_env_bucket:main"
cli = "src.cli:cli"
create-demo-metawfr = "src.commands.create_demo_metawfr:main"
init-custom-dir = "src.auto.init_custom_dir.cli:main"
setup-remaining-secrets = "src.auto.setup_remaining_secrets.cli:main"
update-cors-policy = "src.auto.update_cors_policy.cli:main"
update-kms-policy = "src.auto.update_kms_policy.cli:main"
update-sentieon-security = "src.auto.update_sentieon_security.cli:main"
datastore-attribute = "src.commands.find_resources:datastore_attribute_main"
deploy-ecs = "src.commands.deploy_ecs:main"
env-status = "src.commands.env_status:main"
fetch-file-items = "src.commands.fetch_file_items:main"
identity-swap = "src.commands.identity_swap:main"
load-knowledge-base = "src.commands.load_knowledge_base:main"
network-attribute = "src.commands.find_resources:network_attribute_main"
open-foursight-url = "src.commands.find_resources:open_foursight_url_main"
open-health-page-url = "src.commands.find_resources:open_health_page_url_main"
open-portal-url = "src.commands.find_resources:open_portal_url_main"
setup-tibanna-patches = "src.commands.setup_tibanna:setup_tibanna_patches_main"
setup-tibanna-pipeline-repo = "src.commands.setup_tibanna:setup_tibanna_pipeline_repo_main"
setup-tibanna-precheck = "src.commands.setup_tibanna:setup_tibanna_precheck_main"
setup-tibanna = "src.commands.setup_tibanna:setup_tibanna_main"
show-datastore-attribute = "src.commands.find_resources:show_datastore_attribute_main"
show-foursight-url = "src.commands.find_resources:show_foursight_url_main"
show-health-page-url = "src.commands.find_resources:show_health_page_url_main"
show-network-attribute = "src.commands.find_resources:show_network_attribute_main"
show-portal-url = "src.commands.find_resources:show_portal_url_main"
show-sentieon-server-ip = "src.commands.find_resources:show_sentieon_server_ip_main"
queue-ingestion = "src.commands.queue_ingestion:main"
resolve-foursight-checks = "src.commands.resolve_foursight_checks:main"
upload-application-version = "src.commands.upload_application_version:main"
upload-file-processed = "src.commands.upload_file_processed:main"

[build-system]
requires = ["poetry-core>=1.0.0"]
build-backend = "poetry.core.masonry.api"<|MERGE_RESOLUTION|>--- conflicted
+++ resolved
@@ -18,11 +18,7 @@
 dcicutils = "^6.9.9.0b4"
 
 # Foursight-Core
-<<<<<<< HEAD
 foursight-core = "^3.3.2.1b0"
-=======
-foursight-core = "^3.3.2"
->>>>>>> d8fdc28d
 
 # pyrsistent = "^0.17.3"
 # We don't want to use python-levenshtein if at all possible. See me or Andy for details. -kmp 17-Aug-2021
@@ -32,11 +28,7 @@
 magma-suite = "^1.0.0"
 prettytable = "3.3.0"
 tibanna = "^3.1.0"
-<<<<<<< HEAD
-tibanna-ff = "^1.2.3"
-=======
 tibanna-ff = "^1.3.0"
->>>>>>> d8fdc28d
 tqdm = "4.62.3"
 troposphere = "^3.2.2"
 
@@ -45,17 +37,10 @@
 # not both in the Chalice package (via foursight_core/deploy.py). dmichaels/2022-11-01.
 
 [tool.poetry.group.foursight_cgap.dependencies]
-<<<<<<< HEAD
 foursight-cgap = "3.3.2.1.b0"
 
 [tool.poetry.group.foursight_fourfront.dependencies]
 foursight = "^3.3.2.1b0"
-=======
-foursight-cgap = "^3.3.2"
-
-[tool.poetry.group.foursight_fourfront.dependencies]
-foursight = "^3.3.2"
->>>>>>> d8fdc28d
 
 [tool.poetry.dev-dependencies]
 jupyter = "1.0.0"
