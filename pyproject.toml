[tool.poetry]
name = "4dn-cloud-infra"
version = "3.9.2"
description = "Repository for generating Cloudformation Templates to orchestrate the CGAP Ecosystem"
authors = ["4DN-DCIC Team <4dn-dcic@gmail.com>"]
license = "MIT"
packages = [
    { include = "src" }
]

[tool.poetry.dependencies]
python = ">=3.7.1,<3.8"
awacs = "^2.0.0"
awscli = "^1.25.34"
boto3 = "^1.24.34"
botocore = "^1.27.36"
chalice = "1.27.1"
dcicutils = "^6.3.0"

# Foursight-Core
<<<<<<< HEAD
foursight-core = "3.2.0"
=======
foursight-core = "^3.1.1"
>>>>>>> 8301683e

# pyrsistent = "^0.17.3"
# We don't want to use python-levenshtein if at all possible. See me or Andy for details. -kmp 17-Aug-2021
# python-levenshtein = "^0.12.2"
pbkdf2 = "1.3"
submit-cgap = "1.3.0"
magma-suite = "^1.0.0"
prettytable = "3.3.0"
tibanna = "^2.2.0"
tibanna-ff = "^1.2.3"
tqdm = "4.62.3"
troposphere = "^3.2.2"

# Define poetry "groups" for foursight-cgap and foursight, named foursight_cgap and
# foursight_fourfront, respectively. This is so we can conditionally include either but
# not both in the Chalice package (via foursight_core/deploy.py). dmichaels/2022-11-01.

[tool.poetry.group.foursight_cgap.dependencies]
foursight-cgap = "3.2.0.2b44"

[tool.poetry.group.foursight_fourfront.dependencies]
foursight = "3.2.0.2b44"

[tool.poetry.dev-dependencies]
jupyter = "1.0.0"
#numpy = "1.21.6"  # added to allow to lock, last viable version for 3.7 - Will July 21 2022
#pandas = "1.3.5"  # added to allow to lock, last viable version for 3.7 - Will July 21 2022
cfn-flip = "1.2.3"  # do we need to specify this explicitly? -kmp 27-Jul-2021
cfn-lint = "0.48.3"  # a secondary check that catches more things than standard validate - Will 4/1/2021
boto3-stubs = "^1.24.34"
botocore-stubs = "^1.27.34"
# Linting generally
flake8 = ">=3.9.2"
mock = "^4.0.3"
# pygments is used by PyCharm
pygments = ">=2.10.0"
pytest = ">=5.1.2"  # 5.1.2 is needed by foursight-cgap, but otherwise we'd be happier for a higher version

[tool.poetry.scripts]
# dcicutils commands
add-image-tag = "dcicutils.ecr_scripts:add_image_tag_main"
show-global-env-bucket = "dcicutils.env_scripts:show_global_env_bucket_main"
show-image-manifest = "dcicutils.ecr_scripts:show_image_manifest_main"
show-image-catalog = "dcicutils.ecr_scripts:show_image_catalog_main"
unrelease-most-recent-image = "dcicutils.ecr_scripts:unrelease_most_recent_image_main"
# 4dn-cloud-infra commands
assure-global-env-bucket = "src.commands.assure_global_env_bucket:main"
cli = "src.cli:cli"
create-demo-metawfr = "src.commands.create_demo_metawfr:main"
init-custom-dir = "src.auto.init_custom_dir.cli:main"
setup-remaining-secrets = "src.auto.setup_remaining_secrets.cli:main"
update-cors-policy = "src.auto.update_cors_policy.cli:main"
update-kms-policy = "src.auto.update_kms_policy.cli:main"
update-sentieon-security = "src.auto.update_sentieon_security.cli:main"
datastore-attribute = "src.commands.find_resources:datastore_attribute_main"
deploy-ecs = "src.commands.deploy_ecs:main"
env-status = "src.commands.env_status:main"
fetch-file-items = "src.commands.fetch_file_items:main"
identity-swap = "src.commands.identity_swap:main"
load-knowledge-base = "src.commands.load_knowledge_base:main"
network-attribute = "src.commands.find_resources:network_attribute_main"
open-foursight-url = "src.commands.find_resources:open_foursight_url_main"
open-health-page-url = "src.commands.find_resources:open_health_page_url_main"
open-portal-url = "src.commands.find_resources:open_portal_url_main"
setup-tibanna-patches = "src.commands.setup_tibanna:setup_tibanna_patches_main"
setup-tibanna-pipeline-repo = "src.commands.setup_tibanna:setup_tibanna_pipeline_repo_main"
setup-tibanna-precheck = "src.commands.setup_tibanna:setup_tibanna_precheck_main"
setup-tibanna = "src.commands.setup_tibanna:setup_tibanna_main"
show-datastore-attribute = "src.commands.find_resources:show_datastore_attribute_main"
show-foursight-url = "src.commands.find_resources:show_foursight_url_main"
show-health-page-url = "src.commands.find_resources:show_health_page_url_main"
show-network-attribute = "src.commands.find_resources:show_network_attribute_main"
show-portal-url = "src.commands.find_resources:show_portal_url_main"
show-sentieon-server-ip = "src.commands.find_resources:show_sentieon_server_ip_main"
queue-ingestion = "src.commands.queue_ingestion:main"
resolve-foursight-checks = "src.commands.resolve_foursight_checks:main"
upload-application-version = "src.commands.upload_application_version:main"
upload-file-processed = "src.commands.upload_file_processed:main"

[build-system]
requires = ["poetry-core>=1.0.0"]
build-backend = "poetry.core.masonry.api"<|MERGE_RESOLUTION|>--- conflicted
+++ resolved
@@ -18,11 +18,7 @@
 dcicutils = "^6.3.0"
 
 # Foursight-Core
-<<<<<<< HEAD
-foursight-core = "3.2.0"
-=======
-foursight-core = "^3.1.1"
->>>>>>> 8301683e
+foursight-core = "^3.9.3"
 
 # pyrsistent = "^0.17.3"
 # We don't want to use python-levenshtein if at all possible. See me or Andy for details. -kmp 17-Aug-2021
