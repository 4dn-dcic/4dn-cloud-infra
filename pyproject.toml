[tool.poetry]
name = "4dn-cloud-infra"
version = "4.1.2"
description = "Repository for generating Cloudformation Templates to orchestrate the CGAP Ecosystem"
authors = ["4DN-DCIC Team <4dn-dcic@gmail.com>"]
license = "MIT"
packages = [
    { include = "src" }
]

[tool.poetry.dependencies]
# Chalice is problematic with Python 3.11 (cffi package won't install and required at run-time).
python = ">=3.8,<3.11"
awacs = "^2.0.0"
awscli = "^1.32.74"
boto3 = "^1.34.74"
botocore = "^1.34.74"
chalice = "^1.29.0"
cffi = "^1.15.1"
dcicutils = "^8.0.0"

# pyrsistent = "^0.17.3"
# We don't want to use python-levenshtein if at all possible. See me or Andy for details. -kmp 17-Aug-2021
# python-levenshtein = "^0.12.2"
pbkdf2 = "1.3"
#submit-cgap = "1.3.0"
magma-suite = "^3.0.0"
prettytable = "3.3.0"
tibanna = "^5.1.0"
tibanna-ff = "^3.1.1"
tqdm = ">=4.62.3"
troposphere = "^4.7.0"

# Foursight ...

<<<<<<< HEAD
foursight-core = "^5.4.1"
#foursight-core = "5.1.0.1b1"
=======
foursight-core = "^5.1.0"
>>>>>>> 66d22cf4

# Define poetry "groups" for foursight-cgap and foursight, named foursight_cgap and
# foursight_fourfront, respectively. This is so we can conditionally include either but
# not both in the Chalice package (via foursight_core/deploy.py). dmichaels/2022-11-01.

[tool.poetry.group.foursight_smaht.dependencies]
<<<<<<< HEAD
#foursight-smaht = "^0.8.1"
foursight-smaht = "^0.8.4"  # For Alex V: 2024-04-03

[tool.poetry.group.foursight_cgap.dependencies]
#foursight-cgap = "^4.1.0"
#foursight-cgap = "4.1.0.1b2"
foursight-cgap = "^4.2.0"

[tool.poetry.group.foursight_fourfront.dependencies]
#foursight = "^4.2.0"
#foursight = "4.1.0.1b1"
foursight = "^4.4.1"
=======
foursight-smaht = "^0.8.1"

[tool.poetry.group.foursight_cgap.dependencies]
foursight-cgap = "^4.1.0"

[tool.poetry.group.foursight_fourfront.dependencies]
foursight = "^4.1.0"
>>>>>>> 66d22cf4

[tool.poetry.dev-dependencies]
jupyter = "1.0.0"
#numpy = "1.21.6"  # added to allow to lock, last viable version for 3.7 - Will July 21 2022
#pandas = "1.3.5"  # added to allow to lock, last viable version for 3.7 - Will July 21 2022
cfn-flip = "1.2.3"  # do we need to specify this explicitly? -kmp 27-Jul-2021
cfn-lint = "0.48.3"  # a secondary check that catches more things than standard validate - Will 4/1/2021
boto3-stubs = "^1.34.69"
botocore-stubs = "^1.34.69"
# Linting generally
flake8 = ">=3.9.2"
mock = "^4.0.3"
# pygments is used by PyCharm
pygments = ">=2.10.0"
pytest = ">=5.1.2"  # 5.1.2 is needed by foursight-cgap, but otherwise we'd be happier for a higher version

[tool.poetry.scripts]
# dcicutils commands
add-image-tag = "dcicutils.ecr_scripts:add_image_tag_main"
show-global-env-bucket = "dcicutils.env_scripts:show_global_env_bucket_main"
show-image-manifest = "dcicutils.ecr_scripts:show_image_manifest_main"
show-image-catalog = "dcicutils.ecr_scripts:show_image_catalog_main"
unrelease-most-recent-image = "dcicutils.ecr_scripts:unrelease_most_recent_image_main"
# 4dn-cloud-infra commands
assure-global-env-bucket = "src.commands.assure_global_env_bucket:main"
cli = "src.cli:cli"
create-demo-metawfr = "src.commands.create_demo_metawfr:main"
init-custom-dir = "src.auto.init_custom_dir.cli:main"
setup-remaining-secrets = "src.auto.setup_remaining_secrets.cli:main"
update-cors-policy = "src.auto.update_cors_policy.cli:main"
update-kms-policy = "src.auto.update_kms_policy.cli:main"
update-sentieon-security = "src.auto.update_sentieon_security.cli:main"
datastore-attribute = "src.commands.find_resources:datastore_attribute_main"
deploy-ecs = "src.commands.deploy_ecs:main"
env-status = "src.commands.env_status:main"
fetch-file-items = "src.commands.fetch_file_items:main"
identity-swap = "src.commands.identity_swap:main"
load-knowledge-base = "src.commands.load_knowledge_base:main"
network-attribute = "src.commands.find_resources:network_attribute_main"
open-foursight-url = "src.commands.find_resources:open_foursight_url_main"
open-health-page-url = "src.commands.find_resources:open_health_page_url_main"
open-portal-url = "src.commands.find_resources:open_portal_url_main"
setup-tibanna-patches = "src.commands.setup_tibanna:setup_tibanna_patches_main"
setup-tibanna-pipeline-repo = "src.commands.setup_tibanna:setup_tibanna_pipeline_repo_main"
setup-tibanna-precheck = "src.commands.setup_tibanna:setup_tibanna_precheck_main"
setup-tibanna = "src.commands.setup_tibanna:setup_tibanna_main"
show-datastore-attribute = "src.commands.find_resources:show_datastore_attribute_main"
show-foursight-url = "src.commands.find_resources:show_foursight_url_main"
show-health-page-url = "src.commands.find_resources:show_health_page_url_main"
show-network-attribute = "src.commands.find_resources:show_network_attribute_main"
show-portal-url = "src.commands.find_resources:show_portal_url_main"
show-sentieon-server-ip = "src.commands.find_resources:show_sentieon_server_ip_main"
queue-ingestion = "src.commands.queue_ingestion:main"
resolve-foursight-checks = "src.commands.resolve_foursight_checks:main"
upload-application-version = "src.commands.upload_application_version:main"
upload-file-processed = "src.commands.upload_file_processed:main"

[build-system]
requires = ["poetry-core>=1.0.0"]
build-backend = "poetry.core.masonry.api"<|MERGE_RESOLUTION|>--- conflicted
+++ resolved
@@ -33,32 +33,13 @@
 
 # Foursight ...
 
-<<<<<<< HEAD
-foursight-core = "^5.4.1"
-#foursight-core = "5.1.0.1b1"
-=======
 foursight-core = "^5.1.0"
->>>>>>> 66d22cf4
 
 # Define poetry "groups" for foursight-cgap and foursight, named foursight_cgap and
 # foursight_fourfront, respectively. This is so we can conditionally include either but
 # not both in the Chalice package (via foursight_core/deploy.py). dmichaels/2022-11-01.
 
 [tool.poetry.group.foursight_smaht.dependencies]
-<<<<<<< HEAD
-#foursight-smaht = "^0.8.1"
-foursight-smaht = "^0.8.4"  # For Alex V: 2024-04-03
-
-[tool.poetry.group.foursight_cgap.dependencies]
-#foursight-cgap = "^4.1.0"
-#foursight-cgap = "4.1.0.1b2"
-foursight-cgap = "^4.2.0"
-
-[tool.poetry.group.foursight_fourfront.dependencies]
-#foursight = "^4.2.0"
-#foursight = "4.1.0.1b1"
-foursight = "^4.4.1"
-=======
 foursight-smaht = "^0.8.1"
 
 [tool.poetry.group.foursight_cgap.dependencies]
@@ -66,7 +47,6 @@
 
 [tool.poetry.group.foursight_fourfront.dependencies]
 foursight = "^4.1.0"
->>>>>>> 66d22cf4
 
 [tool.poetry.dev-dependencies]
 jupyter = "1.0.0"
