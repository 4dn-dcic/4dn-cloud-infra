import os
import json
from troposphere import (
    Join, Ref, Template, Tags, Parameter, Output, GetAtt,
    AccountId
)
from troposphere.elasticsearch import (
    Domain, ElasticsearchClusterConfig,
    EBSOptions, EncryptionAtRestOptions, NodeToNodeEncryptionOptions, VPCOptions
)
try:
    from troposphere.elasticsearch import DomainEndpointOptions  # noQA
except ImportError:
    def DomainEndpointOptions(*args, **kwargs):  # noQA
        raise NotImplementedError('DomainEndpointOptions')
from troposphere.rds import DBInstance, DBParameterGroup, DBSubnetGroup
from troposphere.secretsmanager import Secret, GenerateSecretString, SecretTargetAttachment
from troposphere.sqs import Queue
from troposphere.s3 import Bucket, Private
from troposphere.kms import Key
from dcicutils.misc_utils import as_seconds
from src.part import C4Part
from src.exports import C4Exports
from src.parts.network import C4NetworkExports
from src.constants import (
    DEPLOYING_IAM_USER, ENV_NAME,
    RDS_AZ, RDS_DB_NAME, RDS_STORAGE_SIZE, RDS_INSTANCE_SIZE,
    ES_DATA_TYPE, ES_DATA_COUNT, ES_MASTER_COUNT, ES_MASTER_TYPE, ES_VOLUME_SIZE
)


class C4DatastoreExports(C4Exports):
    """ Holds datastore export metadata. """
    # Output ES URL for use by foursight/application
    ES_URL = 'ExportElasticSearchURL'

    # RDS Exports
    RDS_URL = 'ExportRDSURL'
    RDS_PORT = 'ExportRDSPort'

    # Output envs bucket and result bucket
    FOURSIGHT_ENV_BUCKET = 'ExportFoursightEnvsBucket'
    FOURSIGHT_RESULT_BUCKET = 'ExportFoursightResultBucket'
    FOURSIGHT_APPLICATION_VERSION_BUCKET = 'ExportFoursightApplicationVersionBucket'

    # Output production S3 bucket information
    APPLICATION_SYSTEM_BUCKET = 'ExportAppSystemBucket'
    APPLICATION_WFOUT_BUCKET = 'ExportAppWfoutBucket'
    APPLICATION_FILES_BUCKET = 'ExportAppFilesBucket'
    APPLICATION_BLOBS_BUCKET = 'ExportAppBlobsBucket'

    # Output SQS Queues
    APPLICATION_INDEXER_PRIMARY_QUEUE = 'ExportApplicationIndexerPrimaryQueue'
    APPLICATION_INDEXER_SECONDAY_QUEUE = 'ExportApplicationIndexerSecondaryQueue'
    APPLICATION_INDEXER_DLQ = 'ExportApplicationIndexerDLQ'
    APPLICATION_INGESTION_QUEUE = 'ExportApplicationIngestionQueue'
    APPLICATION_INDEXER_REALTIME_QUEUE = 'ExportApplicationIndexerRealtimeQueue'  # unused

    def __init__(self):
        # The intention here is that Beanstalk/ECS stacks will use these outputs and reduce amount
        # of manual configuration
        parameter = 'DatastoreStackNameParameter'
        super().__init__(parameter)


class C4Datastore(C4Part):
    """ Defines the datastore stack - see resources created in build_template method. """
    APPLICATION_SECRET_STRING = 'ApplicationConfiguration'
    RDS_SECRET_STRING = 'RDSSecret'  # Used as logical id suffix in resource names
    EXPORTS = C4DatastoreExports()
    NETWORK_EXPORTS = C4NetworkExports()

    # Buckets used by the Application layer we need to initialize as part of the datastore
    # Intended to be .formatted with the deploying env_name
    APPLICATION_LAYER_BUCKETS = [
        'application-{}-blobs',
        'application-{}-files',
        'application-{}-wfout',
        'application-{}-system',
    ]

    # Buckets used by the foursight layer
    # Envs describing the global foursight configuration in this account (could be updated)
    # Results bucket is the backing store for checks (they are also indexed into ES)
    FOURSIGHT_LAYER_BUCKETS = [
        'foursight-{}-envs',
        'foursight-{}-results',
        'foursight-{}-application-versions'
    ]

    # Contains application configuration template, written to secrets manager
    # NOTE: this configuration is NOT valid by default - it must be manually updated
    # with values not available at orchestration time.
    CONFIGURATION_PLACEHOLDER = 'XXX: ENTER VALUE'
    APPLICATION_CONFIGURATION_TEMPLATE = {
        'deploying_iam_user': CONFIGURATION_PLACEHOLDER,
        'Auth0Client': CONFIGURATION_PLACEHOLDER,
        'ENV_NAME': CONFIGURATION_PLACEHOLDER,
        'ENCODED_BS_ENV': CONFIGURATION_PLACEHOLDER,
        'ENCODED_DATA_SET': CONFIGURATION_PLACEHOLDER,
        'ENCODED_ES_SERVER': CONFIGURATION_PLACEHOLDER,
        'ENCODED_FILES_BUCKET': CONFIGURATION_PLACEHOLDER,
        'ENCODED_WFOUT_BUCKET': CONFIGURATION_PLACEHOLDER,
        'ENCODED_BLOBS_BUCKET': CONFIGURATION_PLACEHOLDER,
        'ENCODED_SYSTEM_BUCKET': CONFIGURATION_PLACEHOLDER,
        'ENCODED_METADATA_BUNDLE_BUCKET': CONFIGURATION_PLACEHOLDER,
        'LANG': 'en_US.UTF-8',
        'LC_ALL': 'en_US.UTF-8',
        'RDS_HOSTNAME': CONFIGURATION_PLACEHOLDER,
        'RDS_DB_NAME': CONFIGURATION_PLACEHOLDER,
        'RDS_PORT': CONFIGURATION_PLACEHOLDER,
        'RDS_USERNAME': CONFIGURATION_PLACEHOLDER,
        'RDS_PASSWORD': CONFIGURATION_PLACEHOLDER,
        'S3_ENCRYPT_KEY': CONFIGURATION_PLACEHOLDER,
        'SENTRY_DSN': CONFIGURATION_PLACEHOLDER,
        'reCaptchaSecret': CONFIGURATION_PLACEHOLDER,
    }

    def build_template(self, template: Template) -> Template:
        # Adds Network Stack Parameter
        template.add_parameter(Parameter(
            self.NETWORK_EXPORTS.reference_param_key,
            Description='Name of network stack for network import value references',
            Type='String',
        ))

        # Adds RDS primitives
        for i in [self.rds_secret(), self.rds_parameter_group(),
                  self.rds_subnet_group(), self.rds_secret_attachment()]:
            template.add_resource(i)

        # Add RDS itself + Outputs
        rds = self.rds_instance()
        template.add_resource(rds)
        template.add_output(self.output_rds_url(rds))
        template.add_output(self.output_rds_port(rds))

        # Adds Elasticsearch + Outputs
        es = self.elasticsearch_instance()
        template.add_resource(es)
        template.add_output(self.output_es_url(es))

        # Add S3_ENCRYPT_KEY, application configuration template
        template.add_resource(self.s3_encrypt_key())
        template.add_resource(self.application_configuration_secret())

        # Adds SQS Queues + Outputs
        # TODO re-enable
        # for export_name, i in [(C4DatastoreExports.APPLICATION_INDEXER_PRIMARY_QUEUE, self.primary_queue()),
        #                        (C4DatastoreExports.APPLICATION_INDEXER_SECONDAY_QUEUE, self.secondary_queue()),
        #                        (C4DatastoreExports.APPLICATION_INDEXER_DLQ, self.dead_letter_queue()),
        #                        (C4DatastoreExports.APPLICATION_INGESTION_QUEUE, self.ingestion_queue()),
        #                        (C4DatastoreExports.APPLICATION_INDEXER_REALTIME_QUEUE, self.realtime_queue())]:
        #     template.add_resource(i)
        #     template.add_output(self.output_sqs_instance(export_name, i))

        # Add/Export S3 buckets
        # TODO re-enable
        # for export_name, bucket_name in zip([C4DatastoreExports.APPLICATION_BLOBS_BUCKET,
        #                                      C4DatastoreExports.APPLICATION_FILES_BUCKET,
        #                                      C4DatastoreExports.APPLICATION_WFOUT_BUCKET,
        #                                      C4DatastoreExports.APPLICATION_SYSTEM_BUCKET,
        #                                      C4DatastoreExports.FOURSIGHT_ENV_BUCKET,
        #                                      C4DatastoreExports.FOURSIGHT_RESULT_BUCKET,
        #                                      C4DatastoreExports.FOURSIGHT_APPLICATION_VERSION_BUCKET],
        #                                     self.APPLICATION_LAYER_BUCKETS + self.FOURSIGHT_LAYER_BUCKETS):
        #
        #     bucket = self.build_s3_bucket(bucket_name.format('cgap-mastertest'))
        #     template.add_resource(bucket)
        #     template.add_output(self.output_s3_bucket(export_name, bucket_name.format('cgap-mastertest')))

        return template

    @staticmethod
    def build_s3_bucket(bucket_name, access_control=Private) -> Bucket:
        """ Creates an S3 bucket under the given name/access control permissions.
            See troposphere.s3 for access control options.
        """
        return Bucket(
            ''.join(bucket_name.split('-')),  # Name != BucketName
            BucketName=bucket_name,
            AccessControl=access_control
        )

    def output_s3_bucket(self, export_name, bucket_name: str) -> Output:
        """ Builds an output for the given export_name/Bucket resource """
        logical_id = self.name.logical_id(export_name)
        return Output(
            logical_id,
            Description='S3 Bucket name for: %s' % export_name,
            Value=bucket_name,
            Export=self.EXPORTS.export(export_name)
        )

    def rds_secret(self) -> Secret:
        """ Returns the RDS secret, as generated and stored by AWS Secrets Manager """
        logical_id = self.name.logical_id(self.RDS_SECRET_STRING)
        return Secret(
            logical_id,
            Name=logical_id,
            Description='This is the RDS instance master password',
            GenerateSecretString=GenerateSecretString(
                SecretStringTemplate='{"username":"postgresql"}',
                GenerateStringKey='password',
                PasswordLength=30,
                ExcludePunctuation=True,
            ),
            Tags=self.tags.cost_tag_array(),
        )

    def s3_encrypt_key(self) -> Key:
        """ Uses AWS KMS to generate an AES-256 GCM Encryption Key for encryption when
            uploading sensitive information to S3. This value should be written to the
            application configuration and also passed to Foursight/Tibanna.
        """
        deploying_iam_user = os.environ.get(DEPLOYING_IAM_USER)
        env_identifier = os.environ.get(ENV_NAME).replace('-', '')
        if not deploying_iam_user or not env_identifier:
            raise Exception('Did not set required key in .env! Should never get here.')
        logical_id = self.name.logical_id('S3ENCRYPTKEY') + env_identifier
        return Key(
            logical_id,
            Description='Key for encrypting sensitive S3 files for CGAP Ecosystem',
            KeyPolicy={
                'Version': '2012-10-17',
                'Statement': [{
                    'Sid': 'Enable IAM Policies',
                    'Effect': 'Allow',
                    'Principal': {
                        'AWS': [
                            Join('', ['arn:aws:iam::', AccountId, ':user/', os.environ.get(DEPLOYING_IAM_USER)]),
                        ]
                    },
                    'Action': 'kms:*',  # XXX: constrain further?
                    'Resource': '*'
                }]
            },
            KeySpec='SYMMETRIC_DEFAULT',  # (AES-256-GCM)
            Tags=self.tags.cost_tag_array()
        )

    def application_configuration_secret(self) -> Secret:
        """ Returns the application configuration secret. Note that this pushes up just a
            template - you must fill it out according to the specification in the README.
        """
        env_identifier = os.environ.get(ENV_NAME).replace('-', '')
        if not env_identifier:
            raise Exception('Did not set required key in .env! Should never get here.')
        logical_id = self.name.logical_id(self.APPLICATION_SECRET_STRING) + env_identifier
        return Secret(
            logical_id,
            Name=logical_id,
            Description='This secret defines the application configuration for the orchestrated environment.',
            SecretString=json.dumps(self.APPLICATION_CONFIGURATION_TEMPLATE),
            Tags=self.tags.cost_tag_array()
        )

    def rds_subnet_group(self) -> DBSubnetGroup:
        """ Returns a subnet group for the single RDS instance in the infrastructure stack """
        logical_id = self.name.logical_id('DBSubnetGroup')
        return DBSubnetGroup(
            logical_id,
            DBSubnetGroupDescription='RDS subnet group',
            SubnetIds=[
                self.NETWORK_EXPORTS.import_value(C4NetworkExports.PRIVATE_SUBNET_A),
                self.NETWORK_EXPORTS.import_value(C4NetworkExports.PRIVATE_SUBNET_B),
            ],
            Tags=self.tags.cost_tag_array(),
        )

    def rds_instance(self, instance_size='db.t3.medium',
                     az_zone='us-east-1a', storage_size=20, storage_type='standard',
<<<<<<< HEAD
                     db_name='c4db', postgres_version='11.9') -> DBInstance:
=======
                     db_name='ebdb', postgres_version='12.6') -> DBInstance:
>>>>>>> b7dc276e
        """ Returns the single RDS instance for the infrastructure stack. """
        logical_id = self.name.logical_id('RDS%s') % os.environ.get(ENV_NAME, '').replace('-', '')
        secret_string_logical_id = self.name.logical_id(self.RDS_SECRET_STRING)
        return DBInstance(
            logical_id,
            AllocatedStorage=os.environ.get(RDS_STORAGE_SIZE) or storage_size,
            DBInstanceClass=os.environ.get(RDS_INSTANCE_SIZE) or instance_size,
            Engine='postgres',
            EngineVersion=postgres_version,
            DBInstanceIdentifier=logical_id,
            DBName=os.environ.get(RDS_DB_NAME) or db_name,
            DBParameterGroupName=Ref(self.rds_parameter_group()),
            DBSubnetGroupName=Ref(self.rds_subnet_group()),
            StorageEncrypted=True,  # TODO use KmsKeyId to configure KMS key (requires db replacement)
            CopyTagsToSnapshot=True,
            AvailabilityZone=az_zone,
            PubliclyAccessible=False,
            StorageType=storage_type,
            VPCSecurityGroups=[self.NETWORK_EXPORTS.import_value(C4NetworkExports.DB_SECURITY_GROUP)],
            MasterUsername=Join('', [
                '{{resolve:secretsmanager:',
                {'Ref': secret_string_logical_id},
                ':SecretString:username}}'
            ]),
            MasterUserPassword=Join('', [
                '{{resolve:secretsmanager:',
                {'Ref': secret_string_logical_id},
                ':SecretString:password}}'
            ]),
            Tags=self.tags.cost_tag_array(name=logical_id),
        )

    def output_rds_url(self, resource: DBInstance) -> Output:
        """ Outputs RDS URL """
        export_name = C4DatastoreExports.RDS_URL
        logical_id = self.name.logical_id(export_name)
        return Output(
            logical_id,
            Description='RDS URL for this environment',
            Value=GetAtt(resource, 'Endpoint.Address'),
            Export=self.EXPORTS.export(export_name)
        )

    def output_rds_port(self, resource: DBInstance) -> Output:
        """ Outputs RDS Port """
        export_name = C4DatastoreExports.RDS_PORT
        logical_id = self.name.logical_id(export_name)
        return Output(
            logical_id,
            Description='RDS Port for this environment',
            Value=GetAtt(resource, 'Endpoint.Port'),
            Export=self.EXPORTS.export(export_name)
        )

    def rds_parameter_group(self) -> DBParameterGroup:
        """ Creates the parameter group for an RDS instance """
        parameters = {
            'rds.force_ssl': 1,  # SSL required for all connections when set to 1
        }
        logical_id = self.name.logical_id('RDSParameterGroup')
        return DBParameterGroup(
            logical_id,
            Description='parameters for C4 RDS instances',
            Family='postgres11',
            Parameters=parameters,
        )

    def rds_secret_attachment(self) -> SecretTargetAttachment:
        """ Attaches the rds_secret to the rds_instance. """
        logical_id = self.name.logical_id('SecretRDSInstanceAttachment')
        return SecretTargetAttachment(
            logical_id,
            TargetType='AWS::RDS::DBInstance',
            SecretId=Ref(self.rds_secret()),
            TargetId=Ref(self.rds_instance()),
        )

    def elasticsearch_instance(self, number_of_data_nodes=1, data_node_instance_type='c5.large.elasticsearch'):
        """ Returns an Elasticsearch domain with 1 data node, configurable via data_node_instance_type. Ref:
            https://docs.aws.amazon.com/AWSCloudFormation/latest/UserGuide/aws-resource-elasticsearch-domain.html
            TODO allow master node configuration
        """
        logical_id = self.name.logical_id('ES%s' % os.environ.get(ENV_NAME, '').replace('-', ''))
        domain_name = self.name.domain_name(logical_id)
        options = {}
        try:  # feature not yet supported by troposphere
            options['DomainEndpointOptions'] = DomainEndpointOptions(EnforceHTTPS=True)
        except NotImplementedError:
            pass
        return Domain(
            logical_id,
            DomainName=domain_name,
            AccessPolicies={
                # XXX: this policy needs revising - Will 5/18/21
                'Version': '2012-10-17',
                'Statement': [
                    {
                        'Effect': 'Allow',
                        'Principal': {
                            'AWS': [
                                'arn:aws:iam::645819926742:role/aws-elasticbeanstalk-ec2-role',
                                'arn:aws:iam::645819926742:user/will.ronchetti',
                                'arn:aws:iam::645819926742:user/trial.application.user',
                                'arn:aws:iam::645819926742:user/eric.berg'
                            ]
                        },
                        'Action': 'es:*',
                        'Resource': 'arn:aws:es:us-east-1:645819926742:domain/cgaptriales/*'
                    }
                ]
            },
            NodeToNodeEncryptionOptions=NodeToNodeEncryptionOptions(Enabled=True),
            EncryptionAtRestOptions=EncryptionAtRestOptions(Enabled=True),  # TODO specify KMS key
            ElasticsearchClusterConfig=ElasticsearchClusterConfig(
                InstanceCount=os.environ.get(ES_DATA_COUNT) or number_of_data_nodes,
                InstanceType=os.environ.get(ES_DATA_TYPE) or data_node_instance_type,
            ),
            ElasticsearchVersion='6.8',
            EBSOptions=EBSOptions(
                EBSEnabled=True,
                VolumeSize=os.environ.get(ES_VOLUME_SIZE, 10),
                VolumeType='gp2',  # gp3?
            ),
            VPCOptions=VPCOptions(
                SecurityGroupIds=[
                    self.NETWORK_EXPORTS.import_value(C4NetworkExports.HTTPS_SECURITY_GROUP),
                ],
                SubnetIds=[
                    self.NETWORK_EXPORTS.import_value(C4NetworkExports.PRIVATE_SUBNET_A),
                ],
            ),
            Tags=self.tags.cost_tag_array(name=domain_name),
            **options,
        )

    def output_es_url(self, resource: Domain) -> Output:
        """ Outputs ES URL """
        export_name = C4DatastoreExports.ES_URL
        logical_id = self.name.logical_id(export_name)
        return Output(
            logical_id,
            Description='ES URL for this environment',
            Value=GetAtt(resource, 'DomainEndpoint'),
            Export=self.EXPORTS.export(export_name)
        )

    def build_sqs_instance(self, logical_id_suffix, name_suffix, cgap_env='mastertest') -> Queue:
        """ Builds a SQS instance with the logical id suffix for CloudFormation and the given name_suffix for the queue
            name. Uses 'mastertest' as default cgap env. """
        logical_name = self.name.logical_id(logical_id_suffix)
        queue_name = 'cgap-{env}-{suffix}'.format(env=cgap_env, suffix=name_suffix)  # TODO configurable cgap env
        return Queue(
            logical_name,
            QueueName=queue_name,
            VisibilityTimeout=as_seconds(minutes=10),
            MessageRetentionPeriod=as_seconds(days=14),
            DelaySeconds=1,
            ReceiveMessageWaitTimeSeconds=2,
            Tags=Tags(*self.tags.cost_tag_array(name=queue_name)),  # special case
        )

    def output_sqs_instance(self, export_name: str, resource: Queue) -> Output:
        """ Builds an output for SQS """
        logical_id = self.name.logical_id(export_name)
        return Output(
            logical_id,
            Value=Ref(resource),
            Description='SQS Endpoint for %s' % export_name,
            Export=self.EXPORTS.export(export_name)
        )

    def primary_queue(self) -> Queue:
        return self.build_sqs_instance('PrimaryQueue', 'indexer-queue')

    def secondary_queue(self) -> Queue:
        return self.build_sqs_instance('SecondaryQueue', 'indexer-queue-secondary')

    def dead_letter_queue(self) -> Queue:
        return self.build_sqs_instance('DeadLetterQueue', 'indexer-queue-dlq')

    def ingestion_queue(self) -> Queue:
        return self.build_sqs_instance('IngestionQueue', 'ingestion-queue')

    def realtime_queue(self) -> Queue:
        return self.build_sqs_instance('RealtimeQueue', 'indexer-queue-realtime')<|MERGE_RESOLUTION|>--- conflicted
+++ resolved
@@ -270,11 +270,7 @@
 
     def rds_instance(self, instance_size='db.t3.medium',
                      az_zone='us-east-1a', storage_size=20, storage_type='standard',
-<<<<<<< HEAD
-                     db_name='c4db', postgres_version='11.9') -> DBInstance:
-=======
                      db_name='ebdb', postgres_version='12.6') -> DBInstance:
->>>>>>> b7dc276e
         """ Returns the single RDS instance for the infrastructure stack. """
         logical_id = self.name.logical_id('RDS%s') % os.environ.get(ENV_NAME, '').replace('-', '')
         secret_string_logical_id = self.name.logical_id(self.RDS_SECRET_STRING)
