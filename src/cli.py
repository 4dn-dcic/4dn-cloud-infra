import argparse
import logging
import os
import json
from contextlib import contextmanager
from dcicutils.qa_utils import override_environ

from src.constants import DEPLOYING_IAM_USER, ENV_NAME
from src.info.aws_util import AWSUtil
from src.exceptions import CLIException
from src.stack import C4FoursightCGAPStack
from src.stacks.trial import (
    c4_stack_trial_account,
    c4_stack_trial_network,
    c4_stack_trial_network_metadata,
    c4_stack_trial_datastore,
    c4_stack_trial_beanstalk,
    c4_stack_trial_tibanna,
    c4_stack_trial_foursight_cgap,
)
from src.stacks.trial_alpha import (
    c4_alpha_stack_trial_metadata,
    c4_alpha_stack_trial_network,
    c4_ecs_stack_trial_datastore,
    c4_alpha_stack_trial_iam,
    c4_alpha_stack_trial_ecr,
    c4_alpha_stack_trial_logging,
    c4_alpha_stack_trial_foursight_cgap,
    c4_alpha_stack_trial_ecs
)


logging.basicConfig(level=logging.INFO)
logger = logging.getLogger(__name__)


# TODO constants
SUPPORTED_ECS_STACKS = ['c4-ecs-network-trial', 'c4-ecs-datastore-trial', 'c4-ecs-cluster-trial']
AWS_REGION = 'us-east-1'


class C4Client:
    """ Client class for interacting with and provisioning CGAP Infrastructure as Code. """
    ALPHA_LEAF_STACKS = ['iam', 'logging', 'network']  # stacks that only export values
    ACCOUNT = c4_stack_trial_account()  # uses creds for trial account access XXX: does not work
    CAPABILITY_IAM = 'CAPABILITY_IAM'
<<<<<<< HEAD
    REQUIRES_CAPABILITY_IAM = ['iam', 'foursight']  # these stacks require CAPABILITY_IAM
    SUPPORTED_STACKS = ['c4-network-trial', 'c4-datastore-trial', 'c4-tibanna-trial', 'c4-foursight-trial',
                        'c4-beanstalk-trial']
=======
    REQUIRES_CAPABILITY_IAM = ['iam']  # these stacks require CAPABILITY_IAM, just IAM for now
    CONFIGURATION = 'config.json'  # path to config file, top level by default
>>>>>>> b7dc276e

    @classmethod
    def validate_cloudformation_template(cls, file_path):
        """ Validates CloudFormation template at file_path """
        cmd = 'docker run --rm -it -v {mount_yaml} -v {mount_creds} {command} {args}'.format(
            mount_yaml=os.path.abspath(os.getcwd())+'/out/templates:/root/out/templates',
            mount_creds='{creds_dir}:/root/.aws'.format(creds_dir='~/.aws_test'),
            command='amazon/aws-cli cloudformation validate-template',
            args='--template-body file://{file_path}'.format(file_path=file_path),
        )
        logger.info('Validating provisioned template...')
        os.system(cmd)

    @staticmethod
    def build_template_flag(*, file_path):
        return '--template-file {file_path}'.format(file_path=file_path)

    @staticmethod
    def build_stack_flag(*, stack_name):
        return '--stack-name {stack_name}'.format(stack_name=stack_name)

    @staticmethod
    def build_parameter_override(*, param_name, value):
        return '"{param}={stack}"'.format(param=param_name, stack=value)

    @staticmethod
    def build_flags(*, template_flag, stack_flag, parameter_flags, changeset_flag='--no-execute-changeset',
                    capability_flags):
        return '{template_flag} {stack_flag} {parameter_flag} {changeset_flag} {capability_flags}'.format(
            template_flag=template_flag,
            stack_flag=stack_flag,
            parameter_flag=parameter_flags,
            changeset_flag=changeset_flag,
            capability_flags=capability_flags
        )

    @staticmethod
    def build_changeset_flags():
        pass  # implement if needed

    @classmethod
    def build_capability_param(cls, stack, name=CAPABILITY_IAM):
        caps = ''
        for possible in cls.REQUIRES_CAPABILITY_IAM:
            if possible in stack.name.stack_name:
                caps = '--capabilities %s' % name
                break
        return caps

    @classmethod
    def upload_chalice_package(cls, args, stack: C4FoursightCGAPStack,
                               bucket='foursight-cgap-mastertest-application-versions'):
        """ Specific upload process for a chalice application, e.g. foursight. Assumes chalice package has been run.
            How this works:
            1. Mounts the output_file directory to the docker image's execution directory (/root/aws)
            2. Runs aws cloudformation package, which uploads the deploy artifact to the s3 bucket
            3. This command generates a cloudformation template, which is saved to the local deploy artifact directory
            4. Runs aws cloudformation deploy, which generates a changeset based on this generated cloudformation.
        """

        # Mounts the output_file directory to the docker image's execution directory (/root/aws)
        mount_chalice_package = '{}/{}:/aws'.format(os.path.abspath(os.getcwd()), args.output_file)
        # Creates mount point flags for creds and the chalice package
        mount_points = ' '.join([
                '-v',
                '~/.aws_test:/root/.aws',
                '-v',
                mount_chalice_package,
            ])

        # flags for cloudformation package command
        package_flags = ' '.join([
            '--template-file ./sam.yaml',
            '--s3-bucket',
            bucket,
            '--output-template-file sam-packaged.yaml',
        ])
        # construct package cmd
        cmd_package = 'docker run --rm -it {mount_points} {cmd} {flags}'.format(
            mount_points=mount_points,
            cmd='amazon/aws-cli cloudformation package',
            flags=package_flags,
        )

        # execute package cmd
        logger.info('Uploading foursight package...')
        logger.info(cmd_package)
        os.system(cmd_package)  # results in sam-packaged.yaml being added to args.output_file

        # flags for cloudformation deploy command (change set upload only, no template execution)
        deploy_flags = ' '.join([
            '--template-file ./sam-packaged.yaml',
            '--s3-bucket',
            bucket,
            '--stack-name',
            stack.name.stack_name,
            cls.build_capability_param(stack),  # defaults to IAM
            '--no-execute-changeset',  # creates a changeset, does not execute template
        ])
        # construct deploy cmd
        cmd_deploy = 'docker run --rm -it {mount_points} {cmd} {flags}'.format(
            mount_points=mount_points,
            cmd='amazon/aws-cli cloudformation deploy',
            flags=deploy_flags,
        )

        logger.info('Creating foursight changeset...')
        logger.info(cmd_deploy)
        os.system(cmd_deploy)

    @classmethod
    def upload_cloudformation_template(cls, args, stack, file_path):
        if cls.is_legacy(args):
            network_stack_name, _ = c4_stack_trial_network_metadata()

            parameter_flags = [
                '--parameter-overrides',  # the flag itself
                cls.build_parameter_override(param_name='NetworkStackNameParameter',
                                             value=network_stack_name.stack_name),
            ]

            flags = cls.build_flags(
                template_flag=cls.build_template_flag(file_path=file_path),
                stack_flag=cls.build_stack_flag(stack_name=stack.name.stack_name),
                parameter_flags=' '.join(parameter_flags),
                capability_flags=cls.build_capability_param(stack),  # defaults to IAM
            )
        else:
            network_stack_name, _ = c4_alpha_stack_trial_metadata(name='network')  # XXX: constants
            iam_stack_name, _ = c4_alpha_stack_trial_metadata(name='iam')
            ecr_stack_name, _ = c4_alpha_stack_trial_metadata(name='ecr')
            logging_stack_name, _ = c4_alpha_stack_trial_metadata(name='logging')
            # TODO incorporate datastore output to ECS stack
            datastore_stack_name, _ = c4_alpha_stack_trial_metadata(name='datastore')

            # if we are building a leaf stack, our upload doesn't require these parameter overrides
            # since we are not importing values from other stacks
            if stack.name.stack_name in cls.ALPHA_LEAF_STACKS:
                parameter_flags = ''
            else:
                parameter_flags = [
                    '--parameter-overrides',  # the flag itself
                    cls.build_parameter_override(param_name='NetworkStackNameParameter',
                                                 value=network_stack_name.stack_name),
                    cls.build_parameter_override(param_name='ECRStackNameParameter',
                                                 value=ecr_stack_name.stack_name),
                    cls.build_parameter_override(param_name='IAMStackNameParameter',
                                                 value=iam_stack_name.stack_name),
                    cls.build_parameter_override(param_name='LoggingStackNameParameter',
                                                 value=logging_stack_name.stack_name),
                    # cls.build_parameter_override(param_name='DatastoreStackNameParameter',
                    #                              value=datastore_stack_name.stack_name)
                ]
            flags = cls.build_flags(
                template_flag=cls.build_template_flag(file_path=file_path),
                stack_flag=cls.build_stack_flag(stack_name=stack.name.stack_name),
                parameter_flags=' '.join(parameter_flags),
                capability_flags=cls.build_capability_param(stack)  # defaults to IAM
            )

        cmd = 'docker run --rm -it -v {mount_yaml} -v {mount_creds} {command} {flags}'.format(
            mount_yaml=os.path.abspath(os.getcwd())+'/out/templates:/root/out/templates',
            mount_creds='{creds_dir}:/root/.aws'.format(creds_dir=stack.account.creds_dir),
            command='amazon/aws-cli cloudformation deploy',
            flags=flags,
        )
        logger.info(cmd)
        logger.info('Uploading provisioned template and generating changeset...')
        if '--no-execute-changeset' not in cmd:
            raise CLIException(
                'Upload command must include no-execute-changeset, or the changes will be executed immediately')
        os.system(cmd)

    @staticmethod
    def is_legacy(args):
        """ 'legacy' in this case is beanstalk """
        if args.alpha:
            return False
        return True

    @staticmethod
    def resolve_alpha_stack(args):
        """ Figures out which stack to run in the ECS case. """
        if 'network' in args.stack:
            stack = c4_alpha_stack_trial_network()
        elif 'datastore' in args.stack:
            stack = c4_ecs_stack_trial_datastore()
        elif 'ecr' in args.stack:
            stack = c4_alpha_stack_trial_ecr()
        elif 'iam' in args.stack:
            stack = c4_alpha_stack_trial_iam()
        elif 'logging' in args.stack:
            stack = c4_alpha_stack_trial_logging()
        elif 'ecs' in args.stack:
            stack = c4_alpha_stack_trial_ecs()
        elif 'foursight' in args.stack:
            stack = c4_alpha_stack_trial_foursight_cgap()
        elif args.stack == 'all':
            raise NotImplementedError('TODO')
        else:
            raise CLIException('Could not find suitable match for specified stack')
        return stack

    @staticmethod
    def resolve_legacy_stack(args):
        if args.stack == 'c4-network-trial':
            stack = c4_stack_trial_network()
        elif args.stack == 'c4-datastore-trial':
            stack = c4_stack_trial_datastore()
        elif args.stack == 'c4-beanstalk-trial':
            stack = c4_stack_trial_beanstalk()
        elif args.stack == 'c4-foursight-trial':
            stack = c4_stack_trial_foursight_cgap()
        elif args.stack == 'c4-tibanna-trial':
            stack = c4_stack_trial_tibanna()
        elif args.stack in C4Client.SUPPORTED_STACKS:
            raise CLIException('Supported stack {} requires a resolver in `resolve_legacy_stack`'.format(args.stack))
        else:
            raise CLIException('Unsupported stack {}. Supported Stacks: {}'.format(
                args.stack, C4Client.SUPPORTED_STACKS))
        return stack

    @classmethod
    def write_and_validate_template(cls, args, stack):
        """ Writes and validates the generated cloudformation template
            Note that stdout does not validate, making it not very useful.
        """
        if args.stdout:
            stack.print_template(stdout=True)
            exit(0)  # if this is specified, we definitely don't want to upload
        else:
            template_object, path, template_name = stack.print_template()
            file_path = ''.join(['/root/', path, template_name])
            logger.info('Written template to {}'.format(file_path))
            if args.validate:
                cls.validate_cloudformation_template(file_path=file_path)
            return file_path

    @staticmethod
    def view_changes(args):
        # TODO implement me
        if args.view_changes:
            # fetch current template from cloudformation, convert to json
            # generate current template as json
            # view and print diffs
            logger.info('I do nothing right now!')  # dcic_utils.diff_utils.

    @classmethod
    @contextmanager
    def validate_and_source_configuration(cls):
        """ Validates that required keys are in config.json and overrides the environ for the
            invocation of the infra build. Yields control once the environment has been
            adjusted, transferring back to the caller - see provision_stack.
        """
        if not os.path.exists(cls.CONFIGURATION):
            raise CLIException('Required configuration file not present! Write config.json')
        config = json.load(open(cls.CONFIGURATION))
        for required_key in [DEPLOYING_IAM_USER, ENV_NAME]:
            if required_key not in config:
                raise CLIException('Required key in configuration file not present: %s' % required_key)
        with override_environ(**config):
            yield

    @classmethod
    def provision_stack(cls, args):
        """ Implements 'provision' command. """
        with cls.validate_and_source_configuration():
            if cls.is_legacy(args):
                stack = cls.resolve_legacy_stack(args)
            else:
                stack = cls.resolve_alpha_stack(args)

<<<<<<< HEAD
        if 'foursight' in args.stack:  # specific case for foursight template build + upload
            stack.package(args)
            if args.upload_change_set:
                cls.upload_chalice_package(args, stack)
        else:
=======
>>>>>>> b7dc276e
            file_path = cls.write_and_validate_template(args, stack)  # could exit if stdout arg is provided
            cls.view_changes(args)  # does nothing as of right now
            if args.upload_change_set:
                cls.upload_cloudformation_template(args, stack, file_path)  # if desired

    @classmethod
    def manage_tibanna(cls, args):
        """ Implements 'tibanna' command. """
        c4_tibanna = c4_stack_trial_tibanna()
        c4_tibanna_part = c4_tibanna.parts[0]  # better way to reference tibanna part
        if args.confirm:
            dry_run = False
        else:
            dry_run = True
        if args.init_tibanna:  # runs initial tibanna setup
            c4_tibanna_part.initial_deploy(dry_run=dry_run)
        elif args.tibanna_run:  # runs a workflow on tibanna
            logger.warning('tibanna run on {}'.format(args.tibanna_run))
            c4_tibanna_part.tibanna_run(input=args.tibanna_run, dry_run=dry_run)
        elif args.cmd == [] or args.cmd[0] == 'help':  # displays tibanna help
            c4_tibanna_part.run_tibanna_cmd(['--help'])
        else:  # runs given tibanna command directly
            c4_tibanna_part.run_tibanna_cmd(args.cmd, dry_run=dry_run)

    @staticmethod
    def info(args):
        """ Implements 'info' command """
        aws_util = AWSUtil()
        if args.upload and args.versioned:
            # TODO add GSheet functionality as a src util
            logger.info('Use ./bin/upload_vspreadsheets.py to upload versioned s3 spreadsheets')
        if args.versioned:
            logger.info('Generating versioned s3 buckets summary tsv...')
            aws_util.generate_versioned_files_summary_tsvs()
        if args.s3:
            logger.info('Generating s3 buckets info summary tsv at {}...'.format(aws_util.BUCKET_SUMMARY_FILENAME))
            aws_util.generate_s3_bucket_summary_tsv(dry_run=False)


def cli():
    """Set up and run the 4dn cloud infra command line scripts"""
    parser = argparse.ArgumentParser(description='4DN Cloud Infrastructure')
    parser.add_argument('--debug', action='store_true', help='Sets log level to debug')
    subparsers = parser.add_subparsers(help='Commands', dest='command')

    # Configure 'provision' command
    # TODO flag for log level
    parser_provision = subparsers.add_parser('provision', help='Provisions cloud resources for CGAP/4DN')
    parser_provision.add_argument('stack', help='Select stack to operate on: {}'.format(C4Client.SUPPORTED_STACKS))
    parser_provision.add_argument('--alpha', action='store_true', help='Triggers building of the Alpha (ECS) stack',
                                  default=False)
    parser_provision.add_argument('--stdout', action='store_true', help='Writes template to STDOUT only')
    parser_provision.add_argument('--validate', action='store_true', help='Verifies template')
    parser_provision.add_argument('--view_changes', action='store_true', help='TBD: view changes made to template')
    parser_provision.add_argument('--stage', type=str, choices=['dev', 'prod'],
                                  help="package stage. Must be one of 'prod' or 'dev' (foursight only)")
    parser_provision.add_argument('--merge_template', type=str,
                                  help='Location of a YAML template to be merged into the generated template \
                                  (foursight only)')
    parser_provision.add_argument('--output_file', type=str,
                                  help='Location of a directory for output cloudformation (foursight only)')
    parser_provision.add_argument('--trial', action='store_true',
                                  help='Use TRIAL creds when building the config (foursight only; experimental)')
    parser_provision.add_argument('--upload_change_set', action='store_true',
                                  help='Uploads template and provisions change set')
    parser_provision.set_defaults(func=C4Client.provision_stack)

    # TODO command for Cloud Formation deploy flow: execute_change_set

    # Configure 'tibanna' command, for managing a tibanna installation on cloud infrastructure
    parser_tibanna = subparsers.add_parser('tibanna', help='Helps manage and provision tibanna for CGAP/4DN')
    parser_tibanna.add_argument('cmd', type=str, nargs='*',
                                help='Runs the tibanna command-line for the trial account')
    parser_tibanna.add_argument('--init_tibanna', action='store_true',
                                help='Initializes tibanna group with private buckets. Requires c4-tibanna-trial.')
    parser_tibanna.add_argument('--tibanna_run', nargs='?', default=None,
                                const='tibanna_inputs/trial_tibanna_test_input.json',
                                help='Runs a sample tibanna input using private buckets. Requires c4-tibanna-trial.')
    parser_tibanna.add_argument('--confirm', action='store_true',
                                help='Confirms this command will run in the configured account. Defaults to false.')
    parser_tibanna.set_defaults(func=C4Client.manage_tibanna)

    # Configure 'info' command
    parser_info = subparsers.add_parser('info', help='Generate informational summaries for 4DN accounts')
    parser_info.add_argument('--s3', action='store_true', help='Generate S3 buckets cost summary')
    parser_info.add_argument('--versioned', action='store_true', help='Generate versioned S3 buckets cost summary')
    # TODO add summaries of other aws info types
    parser_info.add_argument('--all', action='store_true', help='Generate all cost summary spreadsheets')
    parser_info.add_argument('--upload', action='store_true', help='Upload spreadsheets to Google Sheets')
    parser_info.set_defaults(func=C4Client.info)

    args = parser.parse_args()
    if args.debug:
        logger.setLevel(logging.DEBUG)
        logger.debug('Debug mode enabled')
    else:
        logger.setLevel(logging.INFO)
    if args.command:
        args.func(args)
        logger.info('Command completed, exiting..')
    else:
        logger.info('Select a command, run with -h to list them, exiting..')<|MERGE_RESOLUTION|>--- conflicted
+++ resolved
@@ -44,14 +44,10 @@
     ALPHA_LEAF_STACKS = ['iam', 'logging', 'network']  # stacks that only export values
     ACCOUNT = c4_stack_trial_account()  # uses creds for trial account access XXX: does not work
     CAPABILITY_IAM = 'CAPABILITY_IAM'
-<<<<<<< HEAD
-    REQUIRES_CAPABILITY_IAM = ['iam', 'foursight']  # these stacks require CAPABILITY_IAM
     SUPPORTED_STACKS = ['c4-network-trial', 'c4-datastore-trial', 'c4-tibanna-trial', 'c4-foursight-trial',
                         'c4-beanstalk-trial']
-=======
-    REQUIRES_CAPABILITY_IAM = ['iam']  # these stacks require CAPABILITY_IAM, just IAM for now
+    REQUIRES_CAPABILITY_IAM = ['iam', 'foursight']  # these stacks require CAPABILITY_IAM, just IAM for now
     CONFIGURATION = 'config.json'  # path to config file, top level by default
->>>>>>> b7dc276e
 
     @classmethod
     def validate_cloudformation_template(cls, file_path):
@@ -324,18 +320,17 @@
             else:
                 stack = cls.resolve_alpha_stack(args)
 
-<<<<<<< HEAD
-        if 'foursight' in args.stack:  # specific case for foursight template build + upload
-            stack.package(args)
-            if args.upload_change_set:
-                cls.upload_chalice_package(args, stack)
-        else:
-=======
->>>>>>> b7dc276e
-            file_path = cls.write_and_validate_template(args, stack)  # could exit if stdout arg is provided
-            cls.view_changes(args)  # does nothing as of right now
-            if args.upload_change_set:
-                cls.upload_cloudformation_template(args, stack, file_path)  # if desired
+            # Handle foursight
+            if 'foursight' in args.stack:  # specific case for foursight template build + upload
+                stack.package(args)
+                if args.upload_change_set:
+                    cls.upload_chalice_package(args, stack)
+            # Handle 4dn-cloud-infra stacks
+            else:
+                file_path = cls.write_and_validate_template(args, stack)  # could exit if stdout arg is provided
+                cls.view_changes(args)  # does nothing as of right now
+                if args.upload_change_set:
+                    cls.upload_cloudformation_template(args, stack, file_path)  # if desired
 
     @classmethod
     def manage_tibanna(cls, args):
