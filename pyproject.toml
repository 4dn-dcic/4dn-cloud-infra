[tool.poetry]
name = "4dn-cloud-infra"
<<<<<<< HEAD
version = "0.3.8"
=======
version = "1.0.0"
>>>>>>> 3b88fc24
description = "Repository for generating Cloudformation Templates to orchestrate the CGAP Ecosystem"
authors = ["4DN-DCIC Team <4dn-dcic@gmail.com>"]
license = "MIT"
packages = [
    { include = "src" }
]

[tool.poetry.dependencies]

python = ">=3.6.10,<3.7"

awacs = "^1.0.4"
boto3 = "^1.18.7"
botocore = "^1.21.7"
chalice = "^1.21.7"
cfn-flip = "^1.2.3"  # do we need to specify this explicitly? -kmp 27-Jul-2021
cfn-lint = "^0.48.3"  # a secondary check that catches more things than standard validate - Will 4/1/2021
dcicutils = "^2.1.0"
foursight-cgap = "0.4.9.2b40"
foursight-core = "^0.4.1"
future = "^0.18.2"  # do we need to specify this explicitly, and should version really be pinned? -kmp 27-Jul-2021
google-api-core = "^1.23.0"
google-api-python-client = "^1.12.5"
google-auth = "^1.23.0"
google-auth-httplib2 = "^0.0.4"
google-auth-oauthlib = "^0.4.2"
googleapis-common-protos = "^1.52.0"
# pyrsistent = "^0.17.3"
pytest = "^5.1.2"
# We don't want to use python-levenshtein if at all possible. See me or Andy for details. -kmp 17-Aug-2021
# python-levenshtein = "^0.12.2"
# submit-cgap = "^0.7.3"
tibanna = ">=1.4.1"
tibanna-ff = "0.21.0.0b1"
tqdm = "^4.60.0"
troposphere = "^2.7.1"
wheel = "^0.37.0"

[tool.poetry.dev-dependencies]
boto3-stubs = "^1.18.7"
botocore-stubs = "^1.21.7"

[tool.poetry.scripts]
assure-global-bucket-env = "src.commands.assure_global_env_bucket:main"
cli = "src.cli:cli"
deploy-ecs = "src.commands.deploy_ecs:main"
load-knowledge-base = "src.commands.load_knowledge_base:main"
open-foursight-url = "src.commands.find_resources:open_foursight_url_main"
open-portal-url = "src.commands.find_resources:open_portal_url_main"
setup-tibanna = "src.commands.setup_tibanna:main"
show-foursight-url = "src.commands.find_resources:show_foursight_url_main"
show-portal-url = "src.commands.find_resources:show_portal_url_main"
queue-ingestion = "src.commands.queue_ingestion:main"
resolve-foursight-checks = "src.commands.resolve_foursight_checks:main"
upload-application-version = "src.commands.upload_application_version:main"
upload-file-processed = "src.commands.upload_file_processed:main"


[build-system]
requires = ["poetry-core>=1.0.0"]
build-backend = "poetry.core.masonry.api"<|MERGE_RESOLUTION|>--- conflicted
+++ resolved
@@ -1,10 +1,6 @@
 [tool.poetry]
 name = "4dn-cloud-infra"
-<<<<<<< HEAD
-version = "0.3.8"
-=======
-version = "1.0.0"
->>>>>>> 3b88fc24
+version = "1.1.1"
 description = "Repository for generating Cloudformation Templates to orchestrate the CGAP Ecosystem"
 authors = ["4DN-DCIC Team <4dn-dcic@gmail.com>"]
 license = "MIT"
