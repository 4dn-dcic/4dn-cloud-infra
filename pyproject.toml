--- conflicted
+++ resolved
@@ -19,11 +19,8 @@
 googleapis-common-protos = "^1.52.0"
 awacs = "^1.0.2"
 cfn-lint = "^0.48.1"  # a secondary check that catches more things than standard validate - Will 4/1/2021
-<<<<<<< HEAD
 submit-cgap = "^0.7.3"
-=======
 tibanna = "^1.2.2"
->>>>>>> d3cbcd69
 
 [tool.poetry.dev-dependencies]
 
