[tool.poetry]
name = "4dn-cloud-infra"
<<<<<<< HEAD
version = "0.3.1"
=======
version = "0.3.3"
>>>>>>> 59eff15e
description = "Repository for generating Cloudformation Templates to orchestrate the CGAP Ecosystem"
authors = ["4DN-DCIC Team <4dn-dcic@gmail.com>"]
license = "MIT"
packages = [
    { include = "src" }
]

[tool.poetry.dependencies]
python = ">=3.6.10,<3.7"
troposphere = "^2.6.3"
boto3 = "^1.15.16"
botocore = "^1.18.16"
dcicutils = "1.16.0.1b6"  # this version is the min as it contains first iteration of related utils
google-api-core = "^1.23.0"
google-api-python-client = "^1.12.5"
google-auth = "^1.23.0"
google-auth-httplib2 = "^0.0.4"
google-auth-oauthlib = "^0.4.2"
googleapis-common-protos = "^1.52.0"
awacs = "^1.0.2"
cfn-lint = "^0.48.1"  # a secondary check that catches more things than standard validate - Will 4/1/2021
foursight-cgap = "0.4.9.1b23"
foursight-core = "0.1.9.1b33"
submit-cgap = "^0.7.3"
tibanna = "^1.2.2"
tqdm = "^4.60.0"
pytest = "^5.1.2"

[tool.poetry.dev-dependencies]
chalice = "^1.21.4"

[tool.poetry.scripts]
cli = "src.cli:cli"
load-knowledge-base = "scripts.load_knowledge_base:main"
queue-ingestion = "scripts.queue_ingestion:main"
upload-application-version = "scripts.upload_application_version:main"
upload-file-processed = "scripts.upload_file_processed:main"
deploy-ecs = "scripts.deploy_ecs:main"

[build-system]
requires = ["poetry-core>=1.0.0"]
build-backend = "poetry.core.masonry.api"<|MERGE_RESOLUTION|>--- conflicted
+++ resolved
@@ -1,10 +1,6 @@
 [tool.poetry]
 name = "4dn-cloud-infra"
-<<<<<<< HEAD
-version = "0.3.1"
-=======
-version = "0.3.3"
->>>>>>> 59eff15e
+version = "0.3.4"
 description = "Repository for generating Cloudformation Templates to orchestrate the CGAP Ecosystem"
 authors = ["4DN-DCIC Team <4dn-dcic@gmail.com>"]
 license = "MIT"
