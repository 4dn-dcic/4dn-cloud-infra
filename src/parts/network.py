--- conflicted
+++ resolved
@@ -1,11 +1,8 @@
 from troposphere import Ref, GetAtt, Output, Template
 from troposphere.ec2 import (
     InternetGateway, Route, RouteTable, SecurityGroup, SecurityGroupEgress, SecurityGroupIngress,
-<<<<<<< HEAD
     Subnet, SubnetRouteTableAssociation, VPC, VPCGatewayAttachment, NatGateway, EIP, Instance, NetworkInterfaceProperty,
-=======
-    Subnet, SubnetRouteTableAssociation, VPC, VPCGatewayAttachment, NatGateway, EIP, VPCEndpoint
->>>>>>> b7dc276e
+    VPCEndpoint,
 )
 from src.part import C4Part
 from src.exports import C4Exports
@@ -105,10 +102,8 @@
         for i in self.application_security_rules():
             template.add_resource(i)
 
-<<<<<<< HEAD
         # Add Bastion Host
-        template.add_resource(self.bastion_host())
-=======
+        # template.add_resource(self.bastion_host())
         # Add VPC Endpoints for AWS Services (to reduce NAT Gateway charges)
         # NOTE: the service names vary by region, so this may need to be configurable
         # See: aws ec2 describe-vpc-endpoint-services
@@ -127,7 +122,6 @@
                                                                  'com.amazonaws.us-east-1.ssm'))
         template.add_resource(self.create_vpc_interface_endpoint('logs',
                                                                  'com.amazonaws.us-east-1.logs'))
->>>>>>> b7dc276e
 
         return template
 
@@ -546,7 +540,6 @@
         ]
 
     def bastion_host(self):
-<<<<<<< HEAD
         """ Defines a bastion host in public subnet a of the vpc. Ref:
             https://docs.aws.amazon.com/AWSCloudFormation/latest/UserGuide/AWS_EC2.html
         """
@@ -566,9 +559,7 @@
                 SubnetId=Ref(self.public_subnet_a()),
             )],
             KeyName='trial-ssh-key-01',  # TODO parameterize
-=======
-        """ TODO: Defines a bastion host in public subnet of the vpc """
-        pass
+        )
 
     def create_vpc_interface_endpoint(self, identifier, service_name, dns=True) -> VPCEndpoint:
         """ Creates a (interface) VPC endpoint for the given service_name (in private subnets).
@@ -589,5 +580,4 @@
             ServiceName=service_name,
             SubnetIds=[Ref(self.private_subnet_a()), Ref(self.private_subnet_b())],
             SecurityGroupIds=[Ref(self.application_security_group())]
->>>>>>> b7dc276e
         )