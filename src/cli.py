import argparse
import logging
import os

from src.info.aws_util import AWSUtil
from src.exceptions import CLIException
from src.stack import C4FoursightCGAPStack
from src.stacks.trial import (
<<<<<<< HEAD
    c4_stack_trial_network, c4_stack_trial_network_metadata, c4_stack_trial_datastore, c4_stack_trial_beanstalk,
    c4_stack_trial_foursight_cgap,
=======
    c4_stack_trial_account,
    c4_stack_trial_network,
    c4_stack_trial_network_metadata,
    c4_stack_trial_datastore,
    c4_stack_trial_beanstalk,
    c4_stack_trial_tibanna,
>>>>>>> d3cbcd69
)
from src.stacks.trial_alpha import (
    c4_alpha_stack_trial_metadata,
    c4_alpha_stack_trial_network,
    c4_ecs_stack_trial_datastore,
    c4_alpha_stack_trial_iam,
    c4_alpha_stack_trial_ecr,
    c4_alpha_stack_trial_logging,
    c4_alpha_stack_trial_ecs
)


logging.basicConfig(level=logging.INFO)
logger = logging.getLogger(__name__)


# TODO constants
<<<<<<< HEAD
=======
SUPPORTED_STACKS = ['c4-network-trial', 'c4-datastore-trial', 'c4-beanstalk-trial', 'c4-tibanna-trial']
>>>>>>> d3cbcd69
SUPPORTED_ECS_STACKS = ['c4-ecs-network-trial', 'c4-ecs-datastore-trial', 'c4-ecs-cluster-trial']
AWS_REGION = 'us-east-1'


class C4Client:
    """ Client class for interacting with and provisioning CGAP Infrastructure as Code. """
<<<<<<< HEAD
    SUPPORTED_STACKS = ['c4-network-trial', 'c4-datastore-trial', 'c4-beanstalk-trial', 'c4-foursight-trial']
=======
>>>>>>> d3cbcd69
    ALPHA_LEAF_STACKS = ['iam', 'logging', 'network']  # stacks that only export values
    ACCOUNT = c4_stack_trial_account()  # uses creds for trial account access
    CAPABILITY_IAM = 'CAPABILITY_IAM'
    REQUIRES_CAPABILITY_IAM = ['iam', 'foursight']  # these stacks require CAPABILITY_IAM

    def validate_cloudformation_template(self, file_path):
        """ Validates CloudFormation template at file_path """
        cmd = 'docker run --rm -it -v {mount_yaml} -v {mount_creds} {command} {args}'.format(
            mount_yaml=os.path.abspath(os.getcwd())+'/out/templates:/root/out/templates',
            mount_creds='{creds_dir}:/root/.aws'.format(creds_dir=self.ACCOUNT.creds_dir),
            command='amazon/aws-cli cloudformation validate-template',
            args='--template-body file://{file_path}'.format(file_path=file_path),
        )
        logger.info('Validating provisioned template...')
        os.system(cmd)

    @staticmethod
    def build_template_flag(*, file_path):
        return '--template-file {file_path}'.format(file_path=file_path)

    @staticmethod
    def build_stack_flag(*, stack_name):
        return '--stack-name {stack_name}'.format(stack_name=stack_name)

    @staticmethod
    def build_parameter_override(*, param_name, value):
        return '"{param}={stack}"'.format(param=param_name, stack=value)

    @staticmethod
    def build_flags(*, template_flag, stack_flag, parameter_flags, changeset_flag='--no-execute-changeset',
                    capability_flags):
        return '{template_flag} {stack_flag} {parameter_flag} {changeset_flag} {capability_flags}'.format(
            template_flag=template_flag,
            stack_flag=stack_flag,
            parameter_flag=parameter_flags,
            changeset_flag=changeset_flag,
            capability_flags=capability_flags
        )

    @staticmethod
    def build_changeset_flags():
        pass  # implement if needed

    @classmethod
    def build_capability_param(cls, stack, name=CAPABILITY_IAM):
        caps = ''
        for possible in cls.REQUIRES_CAPABILITY_IAM:
            if possible in stack.name.stack_name:
                caps = '--capabilities %s' % name
                break
        return caps

    @classmethod
    def upload_chalice_package(cls, args, stack: C4FoursightCGAPStack,
                               bucket='foursight-cgap-mastertest-application-versions'):
        """ Specific upload process for a chalice application, e.g. foursight. Assumes chalice package has been run.
            How this works:
            1. Mounts the output_file directory to the docker image's execution directory (/root/aws)
            2. Runs aws cloudformation package, which uploads the deploy artifact to the s3 bucket
            3. This command generates a cloudformation template, which is saved to the local deploy artifact directory
            4. Runs aws cloudformation deploy, which generates a changeset based on this generated cloudformation.
        """

        # Mounts the output_file directory to the docker image's execution directory (/root/aws)
        mount_chalice_package = '{}/{}:/aws'.format(os.path.abspath(os.getcwd()), args.output_file)
        # Creates mount point flags for creds and the chalice package
        mount_points = ' '.join([
                '-v',
                '~/.aws_test:/root/.aws',
                '-v',
                mount_chalice_package,
            ])

        # flags for cloudformation package command
        package_flags = ' '.join([
            '--template-file ./sam.yaml',
            '--s3-bucket',
            bucket,
            '--output-template-file sam-packaged.yaml',
        ])
        # construct package cmd
        cmd_package = 'docker run --rm -it {mount_points} {cmd} {flags}'.format(
            mount_points=mount_points,
            cmd='amazon/aws-cli cloudformation package',
            flags=package_flags,
        )

        # execute package cmd
        logger.info('Uploading foursight package...')
        logger.info(cmd_package)
        os.system(cmd_package)  # results in sam-packaged.yaml being added to args.output_file

        # flags for cloudformation deploy command (change set upload only, no template execution)
        deploy_flags = ' '.join([
            '--template-file ./sam-packaged.yaml',
            '--s3-bucket',
            bucket,
            '--stack-name',
            stack.name.stack_name,
            cls.build_capability_param(stack),  # defaults to IAM
            '--no-execute-changeset',  # creates a changeset, does not execute template
        ])
        # construct deploy cmd
        cmd_deploy = 'docker run --rm -it {mount_points} {cmd} {flags}'.format(
            mount_points=mount_points,
            cmd='amazon/aws-cli cloudformation deploy',
            flags=deploy_flags,
        )

        logger.info('Creating foursight changeset...')
        logger.info(cmd_deploy)
        os.system(cmd_deploy)

    @classmethod
    def upload_cloudformation_template(cls, args, stack, file_path):
        if cls.is_legacy(args):
            network_stack_name, _ = c4_stack_trial_network_metadata()

            parameter_flags = [
                '--parameter-overrides',  # the flag itself
                cls.build_parameter_override(param_name='NetworkStackNameParameter',
<<<<<<< HEAD
                                             value=network_stack_name.stack_name)
=======
                                             value=network_stack_name.stack_name),
>>>>>>> d3cbcd69
            ]

            flags = cls.build_flags(
                template_flag=cls.build_template_flag(file_path=file_path),
                stack_flag=cls.build_stack_flag(stack_name=stack.name.stack_name),
                parameter_flags=' '.join(parameter_flags),
<<<<<<< HEAD
                capability_flags=cls.build_capability_param(stack)  # defaults to IAM
=======
                capability_flags=cls.build_capability_param(stack),  # defaults to IAM
>>>>>>> d3cbcd69
            )
        else:
            network_stack_name, _ = c4_alpha_stack_trial_metadata(name='network')  # XXX: constants
            iam_stack_name, _ = c4_alpha_stack_trial_metadata(name='iam')
            ecr_stack_name, _ = c4_alpha_stack_trial_metadata(name='ecr')
            # TODO incorporate datastore output to ECS stack
            datastore_stack_name, _ = c4_alpha_stack_trial_metadata(name='datastore')

            # if we are building a leaf stack, our upload doesn't require these parameter overrides
            # since we are not importing values from other stacks
            if stack.name.stack_name in cls.ALPHA_LEAF_STACKS:
                parameter_flags = ''
            else:
                parameter_flags = [
                    '--parameter-overrides',  # the flag itself
                    cls.build_parameter_override(param_name='NetworkStackNameParameter',
                                                 value=network_stack_name.stack_name),
                    cls.build_parameter_override(param_name='ECRStackNameParameter',
                                                 value=ecr_stack_name.stack_name),
                    cls.build_parameter_override(param_name='IAMStackNameParameter',
                                                 value=iam_stack_name.stack_name),
                    # cls.build_parameter_override(param_name='DatastoreStackNameParameter',
                    #                              value=datastore_stack_name.stack_name)
                ]
            flags = cls.build_flags(
                template_flag=cls.build_template_flag(file_path=file_path),
                stack_flag=cls.build_stack_flag(stack_name=stack.name.stack_name),
                parameter_flags=' '.join(parameter_flags),
                capability_flags=cls.build_capability_param(stack)  # defaults to IAM
            )

        cmd = 'docker run --rm -it -v {mount_yaml} -v {mount_creds} {command} {flags}'.format(
            mount_yaml=os.path.abspath(os.getcwd())+'/out/templates:/root/out/templates',
            mount_creds='{creds_dir}:/root/.aws'.format(creds_dir=stack.account.creds_dir),
            command='amazon/aws-cli cloudformation deploy',
            flags=flags,
        )
        logger.info(cmd)
        logger.info('Uploading provisioned template and generating changeset...')
        if '--no-execute-changeset' not in cmd:
            raise CLIException(
                'Upload command must include no-execute-changeset, or the changes will be executed immediately')
        os.system(cmd)

    @staticmethod
    def is_legacy(args):
        """ 'legacy' in this case is beanstalk """
        if args.alpha:
            return False
        return True

    @staticmethod
    def resolve_alpha_stack(args):
        """ Figures out which stack to run in the ECS case. """
        if 'network' in args.stack:
            stack = c4_alpha_stack_trial_network()
        elif 'datastore' in args.stack:
            stack = c4_ecs_stack_trial_datastore()
        elif 'ecr' in args.stack:
            stack = c4_alpha_stack_trial_ecr()
        elif 'iam' in args.stack:
            stack = c4_alpha_stack_trial_iam()
        elif 'logging' in args.stack:
            stack = c4_alpha_stack_trial_logging()
        elif 'ecs' in args.stack:
            stack = c4_alpha_stack_trial_ecs()
        elif args.stack == 'all':
            raise NotImplementedError('TODO')
        else:
            raise CLIException('Could not find suitable match for specified stack')
        return stack

    @staticmethod
    def resolve_legacy_stack(args):
        if args.stack == 'c4-network-trial':
            stack = c4_stack_trial_network()
        elif args.stack == 'c4-datastore-trial':
            stack = c4_stack_trial_datastore()
        elif args.stack == 'c4-beanstalk-trial':
            stack = c4_stack_trial_beanstalk()
<<<<<<< HEAD
        elif args.stack == 'c4-foursight-trial':
            stack = c4_stack_trial_foursight_cgap()
=======
        elif args.stack == 'c4-tibanna-trial':
            stack = c4_stack_trial_tibanna()
        elif args.stack in SUPPORTED_STACKS:
            raise CLIException('Supported stack {} requires a resolver in `resolve_legacy_stack`'.format(args.stack))
>>>>>>> d3cbcd69
        else:
            raise CLIException('Unsupported stack {}. Supported Stacks: {}'.format(
                args.stack, C4Client.SUPPORTED_STACKS))
        return stack

    @classmethod
    def write_and_validate_template(cls, args, stack):
        """ Writes and validates the generated cloudformation template
            Note that stdout does not validate, making it not very useful.
        """
        if args.stdout:
            stack.print_template(stdout=True)
            exit(0)  # if this is specified, we definitely don't want to upload
        else:
            template_object, path, template_name = stack.print_template()
            file_path = ''.join(['/root/', path, template_name])
            logger.info('Written template to {}'.format(file_path))
            if args.validate:
                cls.validate_cloudformation_template(file_path)
            return file_path

    @staticmethod
    def view_changes(args):
        # TODO implement me
        if args.view_changes:
            # fetch current template from cloudformation, convert to json
            # generate current template as json
            # view and print diffs
            logger.info('I do nothing right now!')  # dcic_utils.diff_utils.

    @classmethod
    def provision_stack(cls, args):
        """ Implements 'provision' command. """
        if cls.is_legacy(args):
            stack = cls.resolve_legacy_stack(args)
        else:
            stack = cls.resolve_alpha_stack(args)

        if 'c4-foursight-trial' == args.stack:  # specific case for foursight template build + upload
            stack.package(args)
            if args.upload_change_set:
                cls.upload_chalice_package(args, stack)
        else:
            file_path = cls.write_and_validate_template(args, stack)  # could exit if stdout arg is provided
            cls.view_changes(args)  # does nothing as of right now
            if args.upload_change_set:
                cls.upload_cloudformation_template(args, stack, file_path)  # if desired

    @classmethod
    def manage_tibanna(cls, args):
        """ Implements 'tibanna' command. """
        c4_tibanna = c4_stack_trial_tibanna()
        c4_tibanna_part = c4_tibanna.parts[0]  # better way to reference tibanna part
        if args.confirm:
            dry_run = False
        else:
            dry_run = True
        if args.init_tibanna:  # runs initial tibanna setup
            c4_tibanna_part.initial_deploy(dry_run=dry_run)
        elif args.tibanna_run:  # runs a workflow on tibanna
            logger.warning('tibanna run on {}'.format(args.tibanna_run))
            c4_tibanna_part.tibanna_run(input=args.tibanna_run, dry_run=dry_run)
        elif args.cmd == [] or args.cmd[0] == 'help':  # displays tibanna help
            c4_tibanna_part.run_tibanna_cmd(['--help'])
        else:  # runs given tibanna command directly
            c4_tibanna_part.run_tibanna_cmd(args.cmd, dry_run=dry_run)

    @staticmethod
    def info(args):
        """ Implements 'info' command """
        aws_util = AWSUtil()
        if args.upload and args.versioned:
            # TODO add GSheet functionality as a src util
            logger.info('Use ./bin/upload_vspreadsheets.py to upload versioned s3 spreadsheets')
        if args.versioned:
            logger.info('Generating versioned s3 buckets summary tsv...')
            aws_util.generate_versioned_files_summary_tsvs()
        if args.s3:
            logger.info('Generating s3 buckets info summary tsv at {}...'.format(aws_util.BUCKET_SUMMARY_FILENAME))
            aws_util.generate_s3_bucket_summary_tsv(dry_run=False)


def cli():
    """Set up and run the 4dn cloud infra command line scripts"""
    parser = argparse.ArgumentParser(description='4DN Cloud Infrastructure')
    parser.add_argument('--debug', action='store_true', help='Sets log level to debug')
    subparsers = parser.add_subparsers(help='Commands', dest='command')

    # Configure 'provision' command
    # TODO flag for log level
    parser_provision = subparsers.add_parser('provision', help='Provisions cloud resources for CGAP/4DN')
    parser_provision.add_argument('stack', help='Select stack to operate on: {}'.format(C4Client.SUPPORTED_STACKS))
    parser_provision.add_argument('--alpha', action='store_true', help='Triggers building of the Alpha (ECS) stack',
                                  default=False)
    parser_provision.add_argument('--stdout', action='store_true', help='Writes template to STDOUT only')
    parser_provision.add_argument('--validate', action='store_true', help='Verifies template')
    parser_provision.add_argument('--view_changes', action='store_true', help='TBD: view changes made to template')
    parser_provision.add_argument('--stage', type=str, choices=['dev', 'prod'],
                                  help="package stage. Must be one of 'prod' or 'dev' (foursight only)")
    parser_provision.add_argument('--merge_template', type=str,
                                  help='Location of a YAML template to be merged into the generated template \
                                  (foursight only)')
    parser_provision.add_argument('--output_file', type=str,
                                  help='Location of a directory for output cloudformation (foursight only)')
    parser_provision.add_argument('--trial', action='store_true',
                                  help='Use TRIAL creds when building the config (foursight only; experimental)')
    parser_provision.add_argument('--upload_change_set', action='store_true',
                                  help='Uploads template and provisions change set')
    parser_provision.set_defaults(func=C4Client.provision_stack)

    # TODO command for Cloud Formation deploy flow: execute_change_set

    # Configure 'tibanna' command, for managing a tibanna installation on cloud infrastructure
    parser_tibanna = subparsers.add_parser('tibanna', help='Helps manage and provision tibanna for CGAP/4DN')
    parser_tibanna.add_argument('cmd', type=str, nargs='*',
                                help='Runs the tibanna command-line for the trial account')
    parser_tibanna.add_argument('--init_tibanna', action='store_true',
                                help='Initializes tibanna group with private buckets. Requires c4-tibanna-trial.')
    parser_tibanna.add_argument('--tibanna_run', nargs='?', default=None,
                                const='tibanna_inputs/trial_tibanna_test_input.json',
                                help='Runs a sample tibanna input using private buckets. Requires c4-tibanna-trial.')
    parser_tibanna.add_argument('--confirm', action='store_true',
                                help='Confirms this command will run in the configured account. Defaults to false.')
    parser_tibanna.set_defaults(func=C4Client.manage_tibanna)

    # Configure 'info' command
    parser_info = subparsers.add_parser('info', help='Generate informational summaries for 4DN accounts')
    parser_info.add_argument('--s3', action='store_true', help='Generate S3 buckets cost summary')
    parser_info.add_argument('--versioned', action='store_true', help='Generate versioned S3 buckets cost summary')
    # TODO add summaries of other aws info types
    parser_info.add_argument('--all', action='store_true', help='Generate all cost summary spreadsheets')
    parser_info.add_argument('--upload', action='store_true', help='Upload spreadsheets to Google Sheets')
    parser_info.set_defaults(func=C4Client.info)

    args = parser.parse_args()
    if args.debug:
        logger.setLevel(logging.DEBUG)
        logger.debug('Debug mode enabled')
    else:
        logger.setLevel(logging.INFO)
    if args.command:
        args.func(args)
        logger.info('Command completed, exiting..')
    else:
        logger.info('Select a command, run with -h to list them, exiting..')<|MERGE_RESOLUTION|>--- conflicted
+++ resolved
@@ -6,17 +6,13 @@
 from src.exceptions import CLIException
 from src.stack import C4FoursightCGAPStack
 from src.stacks.trial import (
-<<<<<<< HEAD
-    c4_stack_trial_network, c4_stack_trial_network_metadata, c4_stack_trial_datastore, c4_stack_trial_beanstalk,
-    c4_stack_trial_foursight_cgap,
-=======
     c4_stack_trial_account,
     c4_stack_trial_network,
     c4_stack_trial_network_metadata,
     c4_stack_trial_datastore,
     c4_stack_trial_beanstalk,
     c4_stack_trial_tibanna,
->>>>>>> d3cbcd69
+    c4_stack_trial_foursight_cgap,
 )
 from src.stacks.trial_alpha import (
     c4_alpha_stack_trial_metadata,
@@ -34,20 +30,12 @@
 
 
 # TODO constants
-<<<<<<< HEAD
-=======
-SUPPORTED_STACKS = ['c4-network-trial', 'c4-datastore-trial', 'c4-beanstalk-trial', 'c4-tibanna-trial']
->>>>>>> d3cbcd69
 SUPPORTED_ECS_STACKS = ['c4-ecs-network-trial', 'c4-ecs-datastore-trial', 'c4-ecs-cluster-trial']
 AWS_REGION = 'us-east-1'
 
 
 class C4Client:
     """ Client class for interacting with and provisioning CGAP Infrastructure as Code. """
-<<<<<<< HEAD
-    SUPPORTED_STACKS = ['c4-network-trial', 'c4-datastore-trial', 'c4-beanstalk-trial', 'c4-foursight-trial']
-=======
->>>>>>> d3cbcd69
     ALPHA_LEAF_STACKS = ['iam', 'logging', 'network']  # stacks that only export values
     ACCOUNT = c4_stack_trial_account()  # uses creds for trial account access
     CAPABILITY_IAM = 'CAPABILITY_IAM'
@@ -169,22 +157,14 @@
             parameter_flags = [
                 '--parameter-overrides',  # the flag itself
                 cls.build_parameter_override(param_name='NetworkStackNameParameter',
-<<<<<<< HEAD
-                                             value=network_stack_name.stack_name)
-=======
                                              value=network_stack_name.stack_name),
->>>>>>> d3cbcd69
             ]
 
             flags = cls.build_flags(
                 template_flag=cls.build_template_flag(file_path=file_path),
                 stack_flag=cls.build_stack_flag(stack_name=stack.name.stack_name),
                 parameter_flags=' '.join(parameter_flags),
-<<<<<<< HEAD
-                capability_flags=cls.build_capability_param(stack)  # defaults to IAM
-=======
                 capability_flags=cls.build_capability_param(stack),  # defaults to IAM
->>>>>>> d3cbcd69
             )
         else:
             network_stack_name, _ = c4_alpha_stack_trial_metadata(name='network')  # XXX: constants
@@ -265,15 +245,12 @@
             stack = c4_stack_trial_datastore()
         elif args.stack == 'c4-beanstalk-trial':
             stack = c4_stack_trial_beanstalk()
-<<<<<<< HEAD
         elif args.stack == 'c4-foursight-trial':
             stack = c4_stack_trial_foursight_cgap()
-=======
         elif args.stack == 'c4-tibanna-trial':
             stack = c4_stack_trial_tibanna()
         elif args.stack in SUPPORTED_STACKS:
             raise CLIException('Supported stack {} requires a resolver in `resolve_legacy_stack`'.format(args.stack))
->>>>>>> d3cbcd69
         else:
             raise CLIException('Unsupported stack {}. Supported Stacks: {}'.format(
                 args.stack, C4Client.SUPPORTED_STACKS))
