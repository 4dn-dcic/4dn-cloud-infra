import os
from troposphere import (
    Parameter,
    Join,
    Ref,
    elasticloadbalancingv2 as elbv2,
    AWS_REGION,
    Template,
    Output,
    GetAtt
)
from troposphere.ecs import (
    Cluster,
    TaskDefinition,
    ContainerDefinition,
    LogConfiguration,
    PortMapping,
    Service,
    LoadBalancer,
    AwsvpcConfiguration,
    NetworkConfiguration,
    Environment,
    CapacityProviderStrategyItem,
    SCHEDULING_STRATEGY_REPLICA,  # use for Fargate
)
from troposphere.ec2 import SecurityGroup, SecurityGroupRule
from troposphere.cloudwatch import Alarm, MetricDimension
from src.constants import (
    ENV_NAME, ECS_IMAGE_TAG,
    ECS_WSGI_COUNT, ECS_WSGI_CPU, ECS_WSGI_MEM,  # XXX: refactor
    ECS_INDEXER_COUNT, ECS_INDEXER_CPU, ECS_INDEXER_MEM,
    ECS_INGESTER_COUNT, ECS_INGESTER_CPU, ECS_INGESTER_MEM,
)
from src.part import C4Part
from src.parts.network import C4NetworkExports, C4Network
from src.parts.ecr import C4ECRExports
from src.parts.iam import C4IAMExports
from src.parts.logging import C4LoggingExports


class C4ECSApplicationTypes:
    """ Defines the set of possible application types - these identifiers are resolved
        in the production entrypoint.sh to direct to the correct entrypoint.
    """
    PORTAL = 'portal'
    INDEXER = 'indexer'
    INGESTER = 'ingester'
    DEPLOYMENT = 'deployment'


class C4ECSApplication(C4Part):
    """ Configures the ECS Cluster Application for CGAP
        This class contains everything necessary for running CGAP on ECS, including:
            * Cluster
            * Application Load Balancer (Fargate compatible)
            * ECS Tasks/Services
                * portal
                * Indexer
                * Ingester
            * TODO: Autoscaling
    """
    NETWORK_EXPORTS = C4NetworkExports()
    ECR_EXPORTS = C4ECRExports()
    IAM_EXPORTS = C4IAMExports()
    LOGGING_EXPORTS = C4LoggingExports()
    AMI = 'ami-0be13a99cd970f6a9'  # latest amazon linux 2 ECS optimized
    LB_NAME = 'AppLB'
    IMAGE_TAG = os.environ.get(ECS_IMAGE_TAG) or 'latest'

    def build_template(self, template: Template) -> Template:
        # Adds Network Stack Parameter
        template.add_parameter(Parameter(
            self.NETWORK_EXPORTS.reference_param_key,
            Description='Name of network stack for network import value references',
            Type='String',
        ))

        # Adds ECR Stack Parameter
        template.add_parameter(Parameter(
            self.ECR_EXPORTS.reference_param_key,
            Description='Name of ECR stack for getting repo URL',
            Type='String',
        ))
        # Adds IAM Stack Parameter
        template.add_parameter(Parameter(
            self.IAM_EXPORTS.reference_param_key,
            Description='Name of IAM stack for IAM role/instance profile references',
            Type='String',
        ))
        # Adds logging Stack Parameter (just creates a log group for now)
        template.add_parameter(Parameter(
            self.LOGGING_EXPORTS.reference_param_key,
            Description='Name of Logging stack for referencing the log group',
            Type='String',
        ))

        # ECS Params
        template.add_parameter(self.ecs_web_worker_port())
        # template.add_parameter(self.ecs_lb_certificate())  # TODO must be provisioned

        # ECS
        template.add_resource(self.ecs_cluster())

        # ECS Tasks/Services
        template.add_resource(self.ecs_portal_task())
        portal = self.ecs_portal_service()
        template.add_resource(portal)
        template.add_resource(self.ecs_indexer_task())
        indexer = template.add_resource(self.ecs_indexer_service())
        template.add_resource(self.ecs_ingester_task())
        ingester = template.add_resource(self.ecs_ingester_service())
        template.add_resource(self.ecs_deployment_task())
        template.add_resource(self.ecs_deployment_service())

        # Add load balancer for portal
        template.add_resource(self.ecs_lb_security_group())
        template.add_resource(self.ecs_container_security_group())
        target_group = self.ecs_lbv2_target_group()
        template.add_resource(target_group)
        template.add_resource(self.ecs_application_load_balancer_listener(target_group))
        template.add_resource(self.ecs_application_load_balancer())

        # Add indexing Cloudwatch Alarms
        # These alarms are meant to trigger symmetric scaling actions in response to
        # sustained indexing load - the specifics of the autoscaling is left for
        # manual configuration by the orchestrator according to their needs
        template.add_resource(self.indexer_queue_empty_alarm())
        template.add_resource(self.indexer_queue_depth_alarm())

        # Add ingestion Cloudwatch Alarms
        template.add_resource(self.ingester_queue_empty_alarm())
        template.add_resource(self.ingester_queue_depth_alarm())

        # Add outputs
        template.add_output(self.output_application_url())
        return template

    def ecs_cluster(self) -> Cluster:
        """ Creates an ECS cluster for use with this portal deployment. """
        return Cluster(
            os.environ.get(ENV_NAME, 'CGAPDockerCluster').replace('-', ''),  # Fallback, but should always be set
            CapacityProviders=['FARGATE', 'FARGATE_SPOT'],
            # Tags=self.tags.cost_tag_array() XXX: bug in troposphere - does not take tags array
        )

    @staticmethod
    def ecs_lb_certificate() -> Parameter:
        """ Allows us to eventually pass this as an argument and configure application LB to use it. """
        return Parameter(
            "CertId",
            Description='This is the SSL Cert to attach to the LB',
            Type='String'
        )

    @staticmethod
    def ecs_web_worker_port() -> Parameter:
        """ Parameter for the portal port - by default 8000 (requires change to nginx config on cgap-portal to modify) """
        return Parameter(
            'WebWorkerPort',
            Description='Web worker container exposed port',
            Type='Number',
            Default=8000,  # port exposed by portal container
        )

    def ecs_container_security_group(self) -> SecurityGroup:
        """ Security group for the container runtime. """
        return SecurityGroup(
            'ContainerSecurityGroup',
            GroupDescription='Container Security Group.',
            VpcId=self.NETWORK_EXPORTS.import_value(C4NetworkExports.VPC),
            SecurityGroupIngress=[
                # HTTP from web public subnets
                SecurityGroupRule(
                    IpProtocol='tcp',
                    FromPort=Ref(self.ecs_web_worker_port()),
                    ToPort=Ref(self.ecs_web_worker_port()),
                    CidrIp=C4Network.CIDR_BLOCK,
                ),
                # SSH access - not usable on Fargate (?) - Will 5/5/21
                SecurityGroupRule(
                    IpProtocol='tcp',
                    FromPort=22,
                    ToPort=22,
                    CidrIp=C4Network.CIDR_BLOCK,
                ),
            ],
            Tags=self.tags.cost_tag_array()
        )

    def ecs_lb_security_group(self) -> SecurityGroup:
        """ Security group for the load balancer, allowing traffic on ports 80/443.
            TODO: configure for HTTPS.
        """
        return SecurityGroup(
            "ECSLBSSLSecurityGroup",
            GroupDescription="Web load balancer security group.",
            VpcId=self.NETWORK_EXPORTS.import_value(C4NetworkExports.VPC),
            SecurityGroupIngress=[
                SecurityGroupRule(
                    IpProtocol='tcp',
                    FromPort=443,
                    ToPort=443,
                    CidrIp='0.0.0.0/0',
                ),
                SecurityGroupRule(
                    IpProtocol='tcp',
                    FromPort=80,
                    ToPort=80,
                    CidrIp='0.0.0.0/0',
                ),
            ],
            Tags=self.tags.cost_tag_array()
        )

    def ecs_application_load_balancer_listener(self, target_group: elbv2.TargetGroup) -> elbv2.Listener:
        """ Listener for the application load balancer, forwards traffic to the target group (containing portal). """
        return elbv2.Listener(
            'ECSLBListener',
            Port=80,
            Protocol='HTTP',
            LoadBalancerArn=Ref(self.ecs_application_load_balancer()),
            DefaultActions=[
                elbv2.Action(Type='forward', TargetGroupArn=Ref(target_group))
            ]
        )

    def ecs_application_load_balancer(self) -> elbv2.LoadBalancer:
        """ Application load balancer for the portal ECS Task. """
        env_identifier = os.environ.get(ENV_NAME).replace('-', '')
        if not env_identifier:
            raise Exception('Did not set required key in .env! Should never get here.')
        logical_id = self.name.logical_id(env_identifier)
        return elbv2.LoadBalancer(
            logical_id,
            IpAddressType='ipv4',
            Name=logical_id,
            Scheme='internet-facing',
            SecurityGroups=[
                Ref(self.ecs_lb_security_group())
            ],
            Subnets=[
                self.NETWORK_EXPORTS.import_value(C4NetworkExports.PUBLIC_SUBNET_A),
                self.NETWORK_EXPORTS.import_value(C4NetworkExports.PUBLIC_SUBNET_B),
            ],
            Tags=self.tags.cost_tag_array(name=logical_id),
            Type='application',
        )

    def output_application_url(self, env='cgap-mastertest') -> Output:
        """ Outputs URL to access portal. """
        env = os.environ.get(ENV_NAME) or env
        return Output(
            'ECSApplicationURL%s' % env.replace('-', ''),
            Description='URL of CGAP-Portal.',
            Value=Join('', ['http://', GetAtt(self.ecs_application_load_balancer(), 'DNSName')])
        )

    def ecs_lbv2_target_group(self) -> elbv2.TargetGroup:
        """ Creates LBv2 target group (intended for use with portal Service). """
        return elbv2.TargetGroup(
            'TargetGroupApplication',
            HealthCheckIntervalSeconds=60,
            HealthCheckPath='/health?format=json',
            HealthCheckProtocol='HTTP',
            HealthCheckTimeoutSeconds=10,
            Matcher=elbv2.Matcher(HttpCode='200'),
            Name='TargetGroupApplication',
            Port=Ref(self.ecs_web_worker_port()),
            TargetType='ip',
            Protocol='HTTP',
            VpcId=self.NETWORK_EXPORTS.import_value(C4NetworkExports.VPC),
            Tags=self.tags.cost_tag_array()
        )

<<<<<<< HEAD
    def ecs_wsgi_task(self, cpus='256', mem='512', app_revision='latest',
                      secrets_manager_key='dev/beanstalk/cgap-dev') -> TaskDefinition:
        """ Defines the WSGI Task (serve HTTP requests).
=======
    def ecs_portal_task(self, cpus='256', mem='512', identity='dev/beanstalk/cgap-dev') -> TaskDefinition:
        """ Defines the portal Task (serve HTTP requests).
>>>>>>> 7c55fd21
            See: https://docs.aws.amazon.com/AWSCloudFormation/latest/UserGuide/aws-resource-ecs-taskdefinition.html

            :param cpus: CPU value to assign to this task, default 256 (play with this value)
            :param mem: Memory amount for this task, default to 512 (play with this value)
<<<<<<< HEAD
            :param app_revision: Tag on ECR for the image we'd like to run
            :param secrets_manager_key: name of secret containing the identity information for this environment
=======
            :param identity: name of secret containing the identity information for this environment
>>>>>>> 7c55fd21
        """
        return TaskDefinition(
            'CGAPportal',
            RequiresCompatibilities=['FARGATE'],
            Cpu=os.environ.get(ECS_WSGI_CPU) or cpus,
            Memory=os.environ.get(ECS_WSGI_MEM) or mem,
            TaskRoleArn=self.IAM_EXPORTS.import_value(C4IAMExports.ECS_ASSUMED_IAM_ROLE),
            ExecutionRoleArn=self.IAM_EXPORTS.import_value(C4IAMExports.ECS_ASSUMED_IAM_ROLE),
            NetworkMode='awsvpc',  # required for Fargate
            ContainerDefinitions=[
                ContainerDefinition(
                    Name='portal',
                    Essential=True,
                    Image=Join("", [
                        self.ECR_EXPORTS.import_value(C4ECRExports.ECR_REPO_URL),
                        ':',
                        self.IMAGE_TAG,
                    ]),
                    PortMappings=[PortMapping(
                        ContainerPort=Ref(self.ecs_web_worker_port()),
                    )],
                    LogConfiguration=LogConfiguration(
                        LogDriver='awslogs',
                        Options={
                            'awslogs-group': self.LOGGING_EXPORTS.import_value(C4LoggingExports.CGAP_APPLICATION_LOG_GROUP),
                            'awslogs-region': Ref(AWS_REGION),
                            'awslogs-stream-prefix': 'cgap-portal'
                        }
                    ),
                    Environment=[
                        # VERY IMPORTANT - this environment variable determines which identity in the secrets manager to use
                        # If this secret does not exist, things will not start up correctly - this is ok in the short term,
                        # but shortly after orchestration the secret value should be set.
                        # Note this applies to all other tasks as well.
                        Environment(
                            Name='IDENTITY',
<<<<<<< HEAD
                            Value=secrets_manager_key
                        )
=======
                            Value=identity
                        ),
                        Environment(
                            Name='application_type',
                            Value=C4ECSApplicationTypes.PORTAL
                        ),
>>>>>>> 7c55fd21
                    ]
                )
            ],
            # Tags=self.tags.cost_tag_array(),  # XXX: bug in troposphere - does not take tags array
        )

    def ecs_portal_service(self, concurrency=8) -> Service:
        """ Defines the portal service (manages portal Tasks)
            Note dependencies: https://stackoverflow.com/questions/53971873/the-target-group-does-not-have-an-associated-load-balancer

            Defined by the ECR Image tag 'latest'.

            :param concurrency: # of concurrent tasks to run - since this setup is intended for use with
                                production, this value is 8, approximately matching our current resources.
        """
        return Service(
            "CGAPportalService",
            Cluster=Ref(self.ecs_cluster()),
            DependsOn=['ECSLBListener'],  # XXX: Hardcoded, important!
            DesiredCount=os.environ.get(ECS_WSGI_COUNT) or concurrency,
            LoadBalancers=[
                LoadBalancer(
                    ContainerName='portal',  # this must match Name in TaskDefinition (ContainerDefinition)
                    ContainerPort=Ref(self.ecs_web_worker_port()),
                    TargetGroupArn=Ref(self.ecs_lbv2_target_group()))
            ],
<<<<<<< HEAD
            # Can't specify both LaunchType and CapacityProviderStrategy.
            # LaunchType='FARGATE',
            # Run WSGI service on Fargate Spot
=======
            # Run portal service on Fargate Spot
>>>>>>> 7c55fd21
            CapacityProviderStrategy=[
                CapacityProviderStrategyItem(
                    CapacityProvider='FARGATE',
                    Base=0,
                    Weight=0
                ),
                CapacityProviderStrategyItem(
                    CapacityProvider='FARGATE_SPOT',
                    Base=concurrency,
                    Weight=1
                )
            ],
            TaskDefinition=Ref(self.ecs_portal_task()),
            SchedulingStrategy=SCHEDULING_STRATEGY_REPLICA,
            NetworkConfiguration=NetworkConfiguration(
                AwsvpcConfiguration=AwsvpcConfiguration(
                    Subnets=[self.NETWORK_EXPORTS.import_value(C4NetworkExports.PRIVATE_SUBNET_A),
                             self.NETWORK_EXPORTS.import_value(C4NetworkExports.PRIVATE_SUBNET_B)],
                    SecurityGroups=[Ref(self.ecs_container_security_group())],
                )
            ),
            # Tags=self.tags.cost_tag_array()  # XXX: bug in troposphere - does not take tags array
        )

<<<<<<< HEAD
    def ecs_wsgi_scalable_target(self, wsgi: Service, max_concurrency=8) -> ScalableTarget:
        """ Scalable Target for the WSGI Service. """
        return ScalableTarget(
            'WSGIScalableTarget',
            RoleARN=self.IAM_EXPORTS.import_value(C4IAMExports.AUTOSCALING_IAM_ROLE),
            ResourceId=Ref(wsgi),
            ServiceNamespace='ecs',
            ScalableDimension='ecs:service:DesiredCount',
            MinCapacity=2,  # this should match 'concurrency'
            MaxCapacity=max_concurrency  # scale up to 8 WSGI workers if needed
        )

    def ecs_wsgi_scaling_policy(self, scalable_target: ScalableTarget):
        """ Determines the policy from which a scaling event should occur for WSGI.
            Right now, does something simple, like: scale up once average application server CPU reaches 80%
            Note that by increasing vCPU allocation we can reduce how often this occurs.

            Documentation for later: https://aws.amazon.com/blogs/containers/optimizing-amazon-elastic-container-service-for-cost-using-scheduled-scaling/
        """
        return ScalingPolicy(
            'WSGIScalingPolicy',
            PolicyType='TargetTrackingScaling',
            ScalingTargetId=Ref(scalable_target),
            TargetTrackingScalingPolicyConfiguration=TargetTrackingScalingPolicyConfiguration(
                PredefinedMetricSpecification(
                    'CPUUtilization',
                    PredefinedMetricType='ECSServiceAverageCPUUtilization'
                )
            ),
            TargetValue=80.0
        )

    def ecs_indexer_task(self, cpus='256', mem='512', app_revision='latest-indexer',
                         secrets_manager_key='dev/beanstalk/cgap-dev') -> TaskDefinition:
=======
    def ecs_indexer_task(self, cpus='256', mem='512', identity='dev/beanstalk/cgap-dev') -> TaskDefinition:
>>>>>>> 7c55fd21
        """ Defines the Indexer task (indexer app).
            See: https://docs.aws.amazon.com/AWSCloudFormation/latest/UserGuide/aws-resource-ecs-taskdefinition.html

            :param cpus: CPU value to assign to this task, default 256 (play with this value)
            :param mem: Memory amount for this task, default to 512 (play with this value)
            :param app_revision: Tag on ECR for the image we'd like to run
            :param secrets_manager_key: name of secret containing the identity information for this environment
        """
        return TaskDefinition(
            'CGAPIndexer',
            RequiresCompatibilities=['FARGATE'],
            Cpu=os.environ.get(ECS_INDEXER_CPU) or cpus,
            Memory=os.environ.get(ECS_INDEXER_MEM) or mem,
            TaskRoleArn=self.IAM_EXPORTS.import_value(C4IAMExports.ECS_ASSUMED_IAM_ROLE),
            ExecutionRoleArn=self.IAM_EXPORTS.import_value(C4IAMExports.ECS_ASSUMED_IAM_ROLE),
            NetworkMode='awsvpc',  # required for Fargate
            ContainerDefinitions=[
                ContainerDefinition(
                    Name='Indexer',
                    Essential=True,
                    Image=Join('', [
                        self.ECR_EXPORTS.import_value(C4ECRExports.ECR_REPO_URL),
                        ':',
                        self.IMAGE_TAG,
                    ]),
                    LogConfiguration=LogConfiguration(
                        LogDriver='awslogs',
                        Options={
                            'awslogs-group': self.LOGGING_EXPORTS.import_value(C4LoggingExports.CGAP_APPLICATION_LOG_GROUP),
                            'awslogs-region': Ref(AWS_REGION),
                            'awslogs-stream-prefix': 'cgap-indexer'
                        }
                    ),
                    Environment=[
                        Environment(
                            Name='IDENTITY',
<<<<<<< HEAD
                            Value=secrets_manager_key
                        )
=======
                            Value=identity
                        ),
                        Environment(
                            Name='application_type',
                            Value=C4ECSApplicationTypes.INDEXER
                        ),
>>>>>>> 7c55fd21
                    ]
                )
            ],
            # Tags=self.tags.cost_tag_array()  # XXX: bug in troposphere - does not take tags array
        )

    def ecs_indexer_service(self, concurrency=4) -> Service:
        """ Defines the Indexer service (manages Indexer Tasks)
            TODO SQS autoscaling trigger?

            Defined by the ECR Image tag 'latest-indexer'.

            :param concurrency: # of concurrent tasks to run - since this setup is intended for use with
                                production, this value is 4, approximately matching our current resources.
        """
        return Service(
            "CGAPIndexerService",
            Cluster=Ref(self.ecs_cluster()),
            DesiredCount=os.environ.get(ECS_INDEXER_COUNT) or concurrency,
<<<<<<< HEAD
            # Can't specify both LaunchType and CapacityProviderStrategy.
            # LaunchType='FARGATE',
=======
>>>>>>> 7c55fd21
            CapacityProviderStrategy=[
                CapacityProviderStrategyItem(
                    CapacityProvider='FARGATE',
                    Base=0,
                    Weight=0
                ),
                CapacityProviderStrategyItem(
                    CapacityProvider='FARGATE_SPOT',
                    Base=concurrency,
                    Weight=1
                )
            ],
            TaskDefinition=Ref(self.ecs_indexer_task()),
            SchedulingStrategy=SCHEDULING_STRATEGY_REPLICA,
            NetworkConfiguration=NetworkConfiguration(
                AwsvpcConfiguration=AwsvpcConfiguration(
                    Subnets=[self.NETWORK_EXPORTS.import_value(C4NetworkExports.PRIVATE_SUBNET_A),
                             self.NETWORK_EXPORTS.import_value(C4NetworkExports.PRIVATE_SUBNET_B)],
                    SecurityGroups=[Ref(self.ecs_container_security_group())],
                )
            ),
            # Tags=self.tags.cost_tag_array()  # XXX: bug in troposphere - does not take tags array
        )

    @staticmethod
    def indexer_queue_depth_alarm(depth=1000) -> Alarm:
        """ Creates a Cloudwatch alarm for Secondary queue depth.
            Checks the secondary queue to see if it is backlogged.
        """
        return Alarm(
            'IndexingQueueDepthAlarm',
            AlarmDescription='Alarm if total queue depth exceeds %s' % depth,
            Namespace='AWS/SQS',
            MetricName='ApproximateNumberOfMessagesVisible',
            Dimensions=[
                MetricDimension(Name='QueueName', Value=os.environ.get(ENV_NAME) + '-secondary-indexer-queue'),
            ],
            Statistic='Maximum',
            Period='300',
            EvaluationPeriods='1',
            Threshold=depth,
            ComparisonOperator='GreaterThanThreshold',
        )

<<<<<<< HEAD
    def ecs_ingester_task(self, cpus='512', mem='1024', app_revision='latest-ingester',
                          secrets_manager_key='dev/beanstalk/cgap-dev') -> TaskDefinition:
=======
    @staticmethod
    def indexer_queue_empty_alarm() -> Alarm:
        """ Creates a Cloudwatch alarm for when the Secondary queue is empty.
            Checks the secondary queue to see if it is empty, if detected scale down.
        """
        return Alarm(
            'IndexingQueueEmptyAlarm',
            AlarmDescription='Alarm when queue depth reaches 0',
            Namespace='AWS/SQS',
            MetricName='ApproximateNumberOfMessagesVisible',
            Dimensions=[
                MetricDimension(Name='QueueName', Value=os.environ.get(ENV_NAME) + '-secondary-indexer-queue'),
            ],
            Statistic='Maximum',
            Period='300',
            EvaluationPeriods='1',
            Threshold=0,
            ComparisonOperator='LessThanOrEqualToThreshold',
        )

    def ecs_ingester_task(self, cpus='512', mem='1024', identity='dev/beanstalk/cgap-dev') -> TaskDefinition:
>>>>>>> 7c55fd21
        """ Defines the Ingester task (ingester app).
            See: https://docs.aws.amazon.com/AWSCloudFormation/latest/UserGuide/aws-resource-ecs-taskdefinition.html

            :param cpus: CPU value to assign to this task, default 256 (play with this value)
            :param mem: Memory amount for this task, default to 512 (play with this value)
<<<<<<< HEAD
            :param app_revision: Tag on ECR for the image we'd like to run
            :param secrets_manager_key: name of secret containing the identity information for this environment
=======
            :param identity: name of secret containing the identity information for this environment
>>>>>>> 7c55fd21
        """
        return TaskDefinition(
            'CGAPIngester',
            RequiresCompatibilities=['FARGATE'],
            Cpu=os.environ.get(ECS_INGESTER_CPU) or cpus,
            Memory=os.environ.get(ECS_INGESTER_MEM) or mem,
            TaskRoleArn=self.IAM_EXPORTS.import_value(C4IAMExports.ECS_ASSUMED_IAM_ROLE),
            ExecutionRoleArn=self.IAM_EXPORTS.import_value(C4IAMExports.ECS_ASSUMED_IAM_ROLE),
            NetworkMode='awsvpc',  # required for Fargate
            ContainerDefinitions=[
                ContainerDefinition(
                    Name='Ingester',
                    Essential=True,
                    Image=Join("", [
                        self.ECR_EXPORTS.import_value(C4ECRExports.ECR_REPO_URL),
                        ':',
                        self.IMAGE_TAG
                    ]),
                    LogConfiguration=LogConfiguration(
                        LogDriver='awslogs',
                        Options={
                            'awslogs-group': self.LOGGING_EXPORTS.import_value(C4LoggingExports.CGAP_APPLICATION_LOG_GROUP),
                            'awslogs-region': Ref(AWS_REGION),
                            'awslogs-stream-prefix': 'cgap-ingester'
                        }
                    ),
                    Environment=[
                        Environment(
                            Name='IDENTITY',
<<<<<<< HEAD
                            Value=secrets_manager_key
                        )
=======
                            Value=identity
                        ),
                        Environment(
                            Name='application_type',
                            Value=C4ECSApplicationTypes.INGESTER
                        ),
>>>>>>> 7c55fd21
                    ]
                )
            ],
            # Tags=self.tags.cost_tag_array()  # XXX: bug in troposphere - does not take tags array
        )

    def ecs_ingester_service(self) -> Service:
        """ Defines the Ingester service (manages Ingestion Tasks)

            Defined by the ECR Image tag 'latest-ingester'
            TODO SQS Trigger?
        """
        return Service(
            "CGAPIngesterService",
            Cluster=Ref(self.ecs_cluster()),
            DesiredCount=os.environ.get(ECS_INGESTER_COUNT) or 1,
<<<<<<< HEAD
            # Can't specify both LaunchType and CapacityProviderStrategy.
            # LaunchType='FARGATE',
=======
>>>>>>> 7c55fd21
            TaskDefinition=Ref(self.ecs_ingester_task()),
            SchedulingStrategy=SCHEDULING_STRATEGY_REPLICA,
            NetworkConfiguration=NetworkConfiguration(
                AwsvpcConfiguration=AwsvpcConfiguration(
                    Subnets=[self.NETWORK_EXPORTS.import_value(C4NetworkExports.PRIVATE_SUBNET_A),
                             self.NETWORK_EXPORTS.import_value(C4NetworkExports.PRIVATE_SUBNET_B)],
                    SecurityGroups=[Ref(self.ecs_container_security_group())],
                )
            ),
            # Run ingester service on normal Fargate as this could be even more long running than indexing
            CapacityProviderStrategy=[
                CapacityProviderStrategyItem(
                    CapacityProvider='FARGATE',
                    Base=1,
                    Weight=1
                ),
                CapacityProviderStrategyItem(
                    CapacityProvider='FARGATE_SPOT',
                    Base=0,
                    Weight=0
                )
            ],
            # Tags=self.tags.cost_tag_array()  # XXX: bug in troposphere - does not take tags array
        )

    @staticmethod
    def ingester_queue_depth_alarm(depth=2) -> Alarm:
        """ Creates a Cloudwatch alarm for Indexer + Secondary queue depth.
            Checks the secondary queue to see if it is backlogged.
        """
        return Alarm(
            'IngesterQueueDepthAlarm',
            AlarmDescription='Alarm if total queue depth exceeds %s' % depth,
            Namespace='AWS/SQS',
            MetricName='ApproximateNumberOfMessagesVisible',
            Dimensions=[
                MetricDimension(Name='QueueName', Value=os.environ.get(ENV_NAME) + '-ingestion-queue'),
            ],
            Statistic='Maximum',
            Period='300',
            EvaluationPeriods='1',
            Threshold=depth,
            ComparisonOperator='GreaterThanThreshold',
        )

    @staticmethod
    def ingester_queue_empty_alarm() -> Alarm:
        """ Creates a Cloudwatch alarm for when Indexer + Secondary queue are empty.
            Checks the secondary queue to see if it is empty, if detected scale down.
        """
        return Alarm(
            'IngesterQueueEmptyAlarm',
            AlarmDescription='Alarm when queue depth reaches 0',
            Namespace='AWS/SQS',
            MetricName='ApproximateNumberOfMessagesVisible',
            Dimensions=[
                MetricDimension(Name='QueueName', Value=os.environ.get(ENV_NAME) + '-ingestion-queue'),
            ],
            Statistic='Maximum',
            Period='300',
            EvaluationPeriods='1',
            Threshold=0,
            ComparisonOperator='LessThanOrEqualToThreshold',
        )

<<<<<<< HEAD
    def ecs_deployment_task(self, cpus='256', mem='512', app_revision='latest-deployment',
                            secrets_manager_key='dev/beanstalk/cgap-dev') -> TaskDefinition:
=======
    def ecs_deployment_task(self, cpus='256', mem='512', identity='dev/beanstalk/cgap-dev') -> TaskDefinition:
>>>>>>> 7c55fd21
        """ Defines the Ingester task (ingester app).
            See: https://docs.aws.amazon.com/AWSCloudFormation/latest/UserGuide/aws-resource-ecs-taskdefinition.html

            :param cpus: CPU value to assign to this task, default 256 (play with this value)
            :param mem: Memory amount for this task, default to 512 (play with this value)
<<<<<<< HEAD
            :param app_revision: Tag on ECR for the image we'd like to run
            :param secrets_manager_key: name of secret containing the identity information for this environment
=======
            :param identity: name of secret containing the identity information for this environment
>>>>>>> 7c55fd21
        """
        return TaskDefinition(
            'CGAPDeployment',
            RequiresCompatibilities=['FARGATE'],
            Cpu=cpus,
            Memory=mem,
            TaskRoleArn=self.IAM_EXPORTS.import_value(C4IAMExports.ECS_ASSUMED_IAM_ROLE),
            ExecutionRoleArn=self.IAM_EXPORTS.import_value(C4IAMExports.ECS_ASSUMED_IAM_ROLE),
            NetworkMode='awsvpc',  # required for Fargate
            ContainerDefinitions=[
                ContainerDefinition(
                    Name='DeploymentAction',
                    Essential=True,
                    Image=Join("", [
                        self.ECR_EXPORTS.import_value(C4ECRExports.ECR_REPO_URL),
                        ':',
                        self.IMAGE_TAG,
                    ]),
                    LogConfiguration=LogConfiguration(
                        LogDriver='awslogs',
                        Options={
                            'awslogs-group': self.LOGGING_EXPORTS.import_value(C4LoggingExports.CGAP_APPLICATION_LOG_GROUP),
                            'awslogs-region': Ref(AWS_REGION),
                            'awslogs-stream-prefix': 'cgap-deployment'
                        }
                    ),
                    Environment=[
                        Environment(
                            Name='IDENTITY',
<<<<<<< HEAD
                            Value=secrets_manager_key
                        )
=======
                            Value=identity
                        ),
                        Environment(
                            Name='application_type',
                            Value=C4ECSApplicationTypes.DEPLOYMENT
                        ),
>>>>>>> 7c55fd21
                    ]
                )
            ],
            # Tags=self.tags.cost_tag_array()  # XXX: bug in troposphere - does not take tags array
        )

    def ecs_deployment_service(self) -> Service:
        """ Defines the Deployment service to trigger the actions we currently associate with deployment, namely:
                1. Runs clear-db-es-contents. Ensure env.name is configured appropriately!
                2. Runs create-mapping-on-deploy.
                3. Runs load-data.
                4. Runs load-access-keys.

            Defined by the ECR Image tag 'latest-deployment'.
            TODO foursight Trigger?
        """
        return Service(
            "CGAPDeploymentService",
            Cluster=Ref(self.ecs_cluster()),
            DesiredCount=0,  # Explicitly triggered
<<<<<<< HEAD
            # Can't specify both LaunchType and CapacityProviderStrategy.
            # LaunchType='FARGATE',
=======
>>>>>>> 7c55fd21
            # deployments should happen fast enough to tolerate potential interruption
            CapacityProviderStrategy=[
                CapacityProviderStrategyItem(
                    CapacityProvider='FARGATE',
                    Base=0,
                    Weight=0
                ),
                CapacityProviderStrategyItem(
                    CapacityProvider='FARGATE_SPOT',
                    Base=1,
                    Weight=1
                )
            ],
            TaskDefinition=Ref(self.ecs_deployment_task()),
            SchedulingStrategy=SCHEDULING_STRATEGY_REPLICA,
            NetworkConfiguration=NetworkConfiguration(
                AwsvpcConfiguration=AwsvpcConfiguration(
                    Subnets=[self.NETWORK_EXPORTS.import_value(C4NetworkExports.PRIVATE_SUBNET_A),
                             self.NETWORK_EXPORTS.import_value(C4NetworkExports.PRIVATE_SUBNET_B)],
                    SecurityGroups=[Ref(self.ecs_container_security_group())],
                )
            ),
            # Tags=self.tags.cost_tag_array()  # XXX: bug in troposphere - does not take tags array
        )<|MERGE_RESOLUTION|>--- conflicted
+++ resolved
@@ -272,24 +272,13 @@
             Tags=self.tags.cost_tag_array()
         )
 
-<<<<<<< HEAD
-    def ecs_wsgi_task(self, cpus='256', mem='512', app_revision='latest',
-                      secrets_manager_key='dev/beanstalk/cgap-dev') -> TaskDefinition:
-        """ Defines the WSGI Task (serve HTTP requests).
-=======
-    def ecs_portal_task(self, cpus='256', mem='512', identity='dev/beanstalk/cgap-dev') -> TaskDefinition:
+    def ecs_portal_task(self, cpus='256', mem='512', secrets_manager_key='dev/beanstalk/cgap-dev') -> TaskDefinition:
         """ Defines the portal Task (serve HTTP requests).
->>>>>>> 7c55fd21
             See: https://docs.aws.amazon.com/AWSCloudFormation/latest/UserGuide/aws-resource-ecs-taskdefinition.html
 
             :param cpus: CPU value to assign to this task, default 256 (play with this value)
             :param mem: Memory amount for this task, default to 512 (play with this value)
-<<<<<<< HEAD
-            :param app_revision: Tag on ECR for the image we'd like to run
             :param secrets_manager_key: name of secret containing the identity information for this environment
-=======
-            :param identity: name of secret containing the identity information for this environment
->>>>>>> 7c55fd21
         """
         return TaskDefinition(
             'CGAPportal',
@@ -326,17 +315,12 @@
                         # Note this applies to all other tasks as well.
                         Environment(
                             Name='IDENTITY',
-<<<<<<< HEAD
                             Value=secrets_manager_key
-                        )
-=======
-                            Value=identity
                         ),
                         Environment(
                             Name='application_type',
                             Value=C4ECSApplicationTypes.PORTAL
                         ),
->>>>>>> 7c55fd21
                     ]
                 )
             ],
@@ -363,13 +347,7 @@
                     ContainerPort=Ref(self.ecs_web_worker_port()),
                     TargetGroupArn=Ref(self.ecs_lbv2_target_group()))
             ],
-<<<<<<< HEAD
-            # Can't specify both LaunchType and CapacityProviderStrategy.
-            # LaunchType='FARGATE',
-            # Run WSGI service on Fargate Spot
-=======
             # Run portal service on Fargate Spot
->>>>>>> 7c55fd21
             CapacityProviderStrategy=[
                 CapacityProviderStrategyItem(
                     CapacityProvider='FARGATE',
@@ -394,44 +372,7 @@
             # Tags=self.tags.cost_tag_array()  # XXX: bug in troposphere - does not take tags array
         )
 
-<<<<<<< HEAD
-    def ecs_wsgi_scalable_target(self, wsgi: Service, max_concurrency=8) -> ScalableTarget:
-        """ Scalable Target for the WSGI Service. """
-        return ScalableTarget(
-            'WSGIScalableTarget',
-            RoleARN=self.IAM_EXPORTS.import_value(C4IAMExports.AUTOSCALING_IAM_ROLE),
-            ResourceId=Ref(wsgi),
-            ServiceNamespace='ecs',
-            ScalableDimension='ecs:service:DesiredCount',
-            MinCapacity=2,  # this should match 'concurrency'
-            MaxCapacity=max_concurrency  # scale up to 8 WSGI workers if needed
-        )
-
-    def ecs_wsgi_scaling_policy(self, scalable_target: ScalableTarget):
-        """ Determines the policy from which a scaling event should occur for WSGI.
-            Right now, does something simple, like: scale up once average application server CPU reaches 80%
-            Note that by increasing vCPU allocation we can reduce how often this occurs.
-
-            Documentation for later: https://aws.amazon.com/blogs/containers/optimizing-amazon-elastic-container-service-for-cost-using-scheduled-scaling/
-        """
-        return ScalingPolicy(
-            'WSGIScalingPolicy',
-            PolicyType='TargetTrackingScaling',
-            ScalingTargetId=Ref(scalable_target),
-            TargetTrackingScalingPolicyConfiguration=TargetTrackingScalingPolicyConfiguration(
-                PredefinedMetricSpecification(
-                    'CPUUtilization',
-                    PredefinedMetricType='ECSServiceAverageCPUUtilization'
-                )
-            ),
-            TargetValue=80.0
-        )
-
-    def ecs_indexer_task(self, cpus='256', mem='512', app_revision='latest-indexer',
-                         secrets_manager_key='dev/beanstalk/cgap-dev') -> TaskDefinition:
-=======
-    def ecs_indexer_task(self, cpus='256', mem='512', identity='dev/beanstalk/cgap-dev') -> TaskDefinition:
->>>>>>> 7c55fd21
+    def ecs_indexer_task(self, cpus='256', mem='512', secrets_manager_key='dev/beanstalk/cgap-dev') -> TaskDefinition:
         """ Defines the Indexer task (indexer app).
             See: https://docs.aws.amazon.com/AWSCloudFormation/latest/UserGuide/aws-resource-ecs-taskdefinition.html
 
@@ -468,17 +409,12 @@
                     Environment=[
                         Environment(
                             Name='IDENTITY',
-<<<<<<< HEAD
                             Value=secrets_manager_key
-                        )
-=======
-                            Value=identity
                         ),
                         Environment(
                             Name='application_type',
                             Value=C4ECSApplicationTypes.INDEXER
                         ),
->>>>>>> 7c55fd21
                     ]
                 )
             ],
@@ -498,11 +434,6 @@
             "CGAPIndexerService",
             Cluster=Ref(self.ecs_cluster()),
             DesiredCount=os.environ.get(ECS_INDEXER_COUNT) or concurrency,
-<<<<<<< HEAD
-            # Can't specify both LaunchType and CapacityProviderStrategy.
-            # LaunchType='FARGATE',
-=======
->>>>>>> 7c55fd21
             CapacityProviderStrategy=[
                 CapacityProviderStrategyItem(
                     CapacityProvider='FARGATE',
@@ -547,10 +478,6 @@
             ComparisonOperator='GreaterThanThreshold',
         )
 
-<<<<<<< HEAD
-    def ecs_ingester_task(self, cpus='512', mem='1024', app_revision='latest-ingester',
-                          secrets_manager_key='dev/beanstalk/cgap-dev') -> TaskDefinition:
-=======
     @staticmethod
     def indexer_queue_empty_alarm() -> Alarm:
         """ Creates a Cloudwatch alarm for when the Secondary queue is empty.
@@ -571,19 +498,13 @@
             ComparisonOperator='LessThanOrEqualToThreshold',
         )
 
-    def ecs_ingester_task(self, cpus='512', mem='1024', identity='dev/beanstalk/cgap-dev') -> TaskDefinition:
->>>>>>> 7c55fd21
+    def ecs_ingester_task(self, cpus='512', mem='1024', secrets_manager_key='dev/beanstalk/cgap-dev') -> TaskDefinition:
         """ Defines the Ingester task (ingester app).
             See: https://docs.aws.amazon.com/AWSCloudFormation/latest/UserGuide/aws-resource-ecs-taskdefinition.html
 
             :param cpus: CPU value to assign to this task, default 256 (play with this value)
             :param mem: Memory amount for this task, default to 512 (play with this value)
-<<<<<<< HEAD
-            :param app_revision: Tag on ECR for the image we'd like to run
             :param secrets_manager_key: name of secret containing the identity information for this environment
-=======
-            :param identity: name of secret containing the identity information for this environment
->>>>>>> 7c55fd21
         """
         return TaskDefinition(
             'CGAPIngester',
@@ -613,17 +534,12 @@
                     Environment=[
                         Environment(
                             Name='IDENTITY',
-<<<<<<< HEAD
                             Value=secrets_manager_key
-                        )
-=======
-                            Value=identity
                         ),
                         Environment(
                             Name='application_type',
                             Value=C4ECSApplicationTypes.INGESTER
                         ),
->>>>>>> 7c55fd21
                     ]
                 )
             ],
@@ -640,11 +556,6 @@
             "CGAPIngesterService",
             Cluster=Ref(self.ecs_cluster()),
             DesiredCount=os.environ.get(ECS_INGESTER_COUNT) or 1,
-<<<<<<< HEAD
-            # Can't specify both LaunchType and CapacityProviderStrategy.
-            # LaunchType='FARGATE',
-=======
->>>>>>> 7c55fd21
             TaskDefinition=Ref(self.ecs_ingester_task()),
             SchedulingStrategy=SCHEDULING_STRATEGY_REPLICA,
             NetworkConfiguration=NetworkConfiguration(
@@ -710,23 +621,13 @@
             ComparisonOperator='LessThanOrEqualToThreshold',
         )
 
-<<<<<<< HEAD
-    def ecs_deployment_task(self, cpus='256', mem='512', app_revision='latest-deployment',
-                            secrets_manager_key='dev/beanstalk/cgap-dev') -> TaskDefinition:
-=======
-    def ecs_deployment_task(self, cpus='256', mem='512', identity='dev/beanstalk/cgap-dev') -> TaskDefinition:
->>>>>>> 7c55fd21
+    def ecs_deployment_task(self, cpus='256', mem='512', secrets_manager_key='dev/beanstalk/cgap-dev') -> TaskDefinition:
         """ Defines the Ingester task (ingester app).
             See: https://docs.aws.amazon.com/AWSCloudFormation/latest/UserGuide/aws-resource-ecs-taskdefinition.html
 
             :param cpus: CPU value to assign to this task, default 256 (play with this value)
             :param mem: Memory amount for this task, default to 512 (play with this value)
-<<<<<<< HEAD
-            :param app_revision: Tag on ECR for the image we'd like to run
             :param secrets_manager_key: name of secret containing the identity information for this environment
-=======
-            :param identity: name of secret containing the identity information for this environment
->>>>>>> 7c55fd21
         """
         return TaskDefinition(
             'CGAPDeployment',
@@ -756,17 +657,12 @@
                     Environment=[
                         Environment(
                             Name='IDENTITY',
-<<<<<<< HEAD
                             Value=secrets_manager_key
-                        )
-=======
-                            Value=identity
                         ),
                         Environment(
                             Name='application_type',
                             Value=C4ECSApplicationTypes.DEPLOYMENT
                         ),
->>>>>>> 7c55fd21
                     ]
                 )
             ],
@@ -787,11 +683,6 @@
             "CGAPDeploymentService",
             Cluster=Ref(self.ecs_cluster()),
             DesiredCount=0,  # Explicitly triggered
-<<<<<<< HEAD
-            # Can't specify both LaunchType and CapacityProviderStrategy.
-            # LaunchType='FARGATE',
-=======
->>>>>>> 7c55fd21
             # deployments should happen fast enough to tolerate potential interruption
             CapacityProviderStrategy=[
                 CapacityProviderStrategyItem(
