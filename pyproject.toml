[tool.poetry]
name = "4dn-cloud-infra"
version = "0.4.0"
description = "Repository for generating Cloudformation Templates to orchestrate the CGAP Ecosystem"
authors = ["4DN-DCIC Team <4dn-dcic@gmail.com>"]
license = "MIT"
packages = [
    { include = "src" }
]

[tool.poetry.dependencies]

python = ">=3.6.10,<3.7"

awacs = "^1.0.4"
boto3 = "^1.15.16"
botocore = "^1.18.16"
<<<<<<< HEAD
cfn-flip = "^1.2.3"
cfn-lint = "^0.48.1"  # a secondary check that catches more things than standard validate - Will 4/1/2021
dcicutils = "^1.19.0"
foursight-cgap = "0.4.9.1b27"
foursight-core = "0.1.9.1b37"
future = "0.18.2"
=======
dcicutils = "^1.19.0"  # this version is the min as it contains first iteration of related utils
>>>>>>> 4d683d9a
google-api-core = "^1.23.0"
google-api-python-client = "^1.12.5"
google-auth = "^1.23.0"
google-auth-httplib2 = "^0.0.4"
google-auth-oauthlib = "^0.4.2"
googleapis-common-protos = "^1.52.0"
<<<<<<< HEAD
pyrsistent = "^0.17.3"
python-levenshtein = "^0.12.2"
pytest = "^5.1.2"
submit-cgap = "^0.7.3"
tibanna = "1.4.0b2"
=======
awacs = "^1.0.2"
cfn-lint = "^0.48.1"  # a secondary check that catches more things than standard validate - Will 4/1/2021
tibanna = "1.4.0b0"
foursight-cgap = "0.4.9.1b32"
foursight-core = "0.1.9.1b37"
submit-cgap = "^0.7.3"
>>>>>>> 4d683d9a
tqdm = "^4.60.0"
troposphere = "^2.7.1"


[tool.poetry.dev-dependencies]
chalice = "^1.21.4"
wheel = ">=0.36.2,<1"

[tool.poetry.scripts]
assure-global-bucket-env = "scripts.assure_global_env_bucket:main"
cli = "src.cli:cli"
load-knowledge-base = "scripts.load_knowledge_base:main"
queue-ingestion = "scripts.queue_ingestion:main"
resolve-foursight-checks = "scripts.resolve_foursight_checks:main"
upload-application-version = "scripts.upload_application_version:main"
upload-file-processed = "scripts.upload_file_processed:main"
deploy-ecs = "scripts.deploy_ecs:main"

[build-system]
requires = ["poetry-core>=1.0.0"]
build-backend = "poetry.core.masonry.api"<|MERGE_RESOLUTION|>--- conflicted
+++ resolved
@@ -13,43 +13,31 @@
 python = ">=3.6.10,<3.7"
 
 awacs = "^1.0.4"
-boto3 = "^1.15.16"
-botocore = "^1.18.16"
-<<<<<<< HEAD
-cfn-flip = "^1.2.3"
-cfn-lint = "^0.48.1"  # a secondary check that catches more things than standard validate - Will 4/1/2021
-dcicutils = "^1.19.0"
-foursight-cgap = "0.4.9.1b27"
+boto3 = "^1.18.7"
+botocore = "^1.21.7"
+cfn-flip = "^1.2.3"  # do we need to specify this explicitly? -kmp 27-Jul-2021
+cfn-lint = "^0.48.3"  # a secondary check that catches more things than standard validate - Will 4/1/2021
+dcicutils = "^1.19.0"  # this version is the min as it contains first iteration of related utils
+foursight-cgap = "0.4.9.1b32"
 foursight-core = "0.1.9.1b37"
-future = "0.18.2"
-=======
-dcicutils = "^1.19.0"  # this version is the min as it contains first iteration of related utils
->>>>>>> 4d683d9a
+future = "^0.18.2"  # do we need to specify this explicitly, and should version really be pinned? -kmp 27-Jul-2021
 google-api-core = "^1.23.0"
 google-api-python-client = "^1.12.5"
 google-auth = "^1.23.0"
 google-auth-httplib2 = "^0.0.4"
 google-auth-oauthlib = "^0.4.2"
 googleapis-common-protos = "^1.52.0"
-<<<<<<< HEAD
 pyrsistent = "^0.17.3"
 python-levenshtein = "^0.12.2"
 pytest = "^5.1.2"
-submit-cgap = "^0.7.3"
-tibanna = "1.4.0b2"
-=======
-awacs = "^1.0.2"
-cfn-lint = "^0.48.1"  # a secondary check that catches more things than standard validate - Will 4/1/2021
-tibanna = "1.4.0b0"
-foursight-cgap = "0.4.9.1b32"
-foursight-core = "0.1.9.1b37"
-submit-cgap = "^0.7.3"
->>>>>>> 4d683d9a
+tibanna = "1.4.0b2"  # why only 1.4.0b0 in master?
 tqdm = "^4.60.0"
 troposphere = "^2.7.1"
 
 
 [tool.poetry.dev-dependencies]
+boto3-stubs = "^1.18.7"
+botocore-stubs = "^1.21.7"
 chalice = "^1.21.4"
 wheel = ">=0.36.2,<1"
 
