import os
import json
from troposphere import (
    Join, Ref, Template, Tags, Parameter, Output, GetAtt,
    AccountId
)
from troposphere.elasticsearch import (
    Domain, ElasticsearchClusterConfig,
    EBSOptions, EncryptionAtRestOptions, NodeToNodeEncryptionOptions, VPCOptions
)
try:
    from troposphere.elasticsearch import DomainEndpointOptions  # noQA
except ImportError:
    def DomainEndpointOptions(*args, **kwargs):  # noQA
        raise NotImplementedError('DomainEndpointOptions')
from troposphere.rds import DBInstance, DBParameterGroup, DBSubnetGroup
from troposphere.secretsmanager import Secret, GenerateSecretString, SecretTargetAttachment
from troposphere.sqs import Queue
from troposphere.s3 import Bucket, Private
from troposphere.kms import Key
from dcicutils.misc_utils import as_seconds
from src.part import C4Part
from src.exports import C4Exports
from src.parts.network import C4NetworkExports
from src.constants import (
    DEPLOYING_IAM_USER, ENV_NAME,
    RDS_AZ, RDS_DB_NAME, RDS_STORAGE_SIZE, RDS_INSTANCE_SIZE,
    ES_DATA_TYPE, ES_DATA_COUNT, ES_MASTER_COUNT, ES_MASTER_TYPE, ES_VOLUME_SIZE
)


class C4DatastoreExports(C4Exports):
    """ Holds datastore export metadata. """
    # Output ES URL for use by foursight/application
    ES_URL = 'ExportElasticSearchURL'

    # RDS Exports
    RDS_URL = 'ExportRDSURL'
    RDS_PORT = 'ExportRDSPort'

    # Output envs bucket and result bucket
    FOURSIGHT_ENV_BUCKET = 'ExportFoursightEnvsBucket'
    FOURSIGHT_RESULT_BUCKET = 'ExportFoursightResultBucket'
    FOURSIGHT_APPLICATION_VERSION_BUCKET = 'ExportFoursightApplicationVersionBucket'

    # Output production S3 bucket information
    APPLICATION_SYSTEM_BUCKET = 'ExportAppSystemBucket'
    APPLICATION_WFOUT_BUCKET = 'ExportAppWfoutBucket'
    APPLICATION_FILES_BUCKET = 'ExportAppFilesBucket'
    APPLICATION_BLOBS_BUCKET = 'ExportAppBlobsBucket'

    # Output SQS Queues
    APPLICATION_INDEXER_PRIMARY_QUEUE = 'ExportApplicationIndexerPrimaryQueue'
    APPLICATION_INDEXER_SECONDAY_QUEUE = 'ExportApplicationIndexerSecondaryQueue'
    APPLICATION_INDEXER_DLQ = 'ExportApplicationIndexerDLQ'
    APPLICATION_INGESTION_QUEUE = 'ExportApplicationIngestionQueue'
    APPLICATION_INDEXER_REALTIME_QUEUE = 'ExportApplicationIndexerRealtimeQueue'  # unused

    def __init__(self):
        # The intention here is that Beanstalk/ECS stacks will use these outputs and reduce amount
        # of manual configuration
        parameter = 'DatastoreStackNameParameter'
        super().__init__(parameter)


class C4Datastore(C4Part):
    """ Defines the datastore stack - see resources created in build_template method. """
    APPLICATION_SECRET_STRING = 'ApplicationConfiguration'
    RDS_SECRET_STRING = 'RDSSecret'  # Used as logical id suffix in resource names
    EXPORTS = C4DatastoreExports()
    NETWORK_EXPORTS = C4NetworkExports()

    # Buckets used by the Application layer we need to initialize as part of the datastore
    # Intended to be .formatted with the deploying env_name
    APPLICATION_LAYER_BUCKETS = [
        'application-{}-blobs',
        'application-{}-files',
        'application-{}-wfout',
        'application-{}-system',
    ]

    # Buckets used by the foursight layer
    # Envs describing the global foursight configuration in this account (could be updated)
    # Results bucket is the backing store for checks (they are also indexed into ES)
    FOURSIGHT_LAYER_BUCKETS = [
        'foursight-{}-envs',
        'foursight-{}-results',
        'foursight-{}-application-versions'
    ]

    # Contains application configuration template, written to secrets manager
    # NOTE: this configuration is NOT valid by default - it must be manually updated
    # with values not available at orchestration time.
    CONFIGURATION_PLACEHOLDER = 'XXX: ENTER VALUE'
    APPLICATION_CONFIGURATION_TEMPLATE = {
        'deploying_iam_user': CONFIGURATION_PLACEHOLDER,
        'Auth0Client': CONFIGURATION_PLACEHOLDER,
        'ENV_NAME': CONFIGURATION_PLACEHOLDER,
        'ENCODED_BS_ENV': CONFIGURATION_PLACEHOLDER,
        'ENCODED_DATA_SET': CONFIGURATION_PLACEHOLDER,
        'ENCODED_ES_SERVER': CONFIGURATION_PLACEHOLDER,
        'ENCODED_FILES_BUCKET': CONFIGURATION_PLACEHOLDER,
        'ENCODED_WFOUT_BUCKET': CONFIGURATION_PLACEHOLDER,
        'ENCODED_BLOBS_BUCKET': CONFIGURATION_PLACEHOLDER,
        'ENCODED_SYSTEM_BUCKET': CONFIGURATION_PLACEHOLDER,
        'ENCODED_METADATA_BUNDLE_BUCKET': CONFIGURATION_PLACEHOLDER,
        'LANG': 'en_US.UTF-8',
        'LC_ALL': 'en_US.UTF-8',
        'RDS_HOSTNAME': CONFIGURATION_PLACEHOLDER,
        'RDS_DB_NAME': CONFIGURATION_PLACEHOLDER,
        'RDS_PORT': CONFIGURATION_PLACEHOLDER,
        'RDS_USERNAME': CONFIGURATION_PLACEHOLDER,
        'RDS_PASSWORD': CONFIGURATION_PLACEHOLDER,
        'S3_ENCRYPT_KEY': CONFIGURATION_PLACEHOLDER,
        'SENTRY_DSN': CONFIGURATION_PLACEHOLDER,
        'reCaptchaSecret': CONFIGURATION_PLACEHOLDER,
    }

    def build_template(self, template: Template) -> Template:
        # Adds Network Stack Parameter
        template.add_parameter(Parameter(
            self.NETWORK_EXPORTS.reference_param_key,
            Description='Name of network stack for network import value references',
            Type='String',
        ))

        # Adds RDS primitives
        for i in [self.rds_secret(), self.rds_parameter_group(),
                  self.rds_subnet_group(), self.rds_secret_attachment()]:
            template.add_resource(i)

        # Add RDS itself + Outputs
        rds = self.rds_instance()
        template.add_resource(rds)
        template.add_output(self.output_rds_url(rds))
        template.add_output(self.output_rds_port(rds))

        # Adds Elasticsearch + Outputs
        es = self.elasticsearch_instance()
        template.add_resource(es)
        template.add_output(self.output_es_url(es))

        # Add S3_ENCRYPT_KEY, application configuration template
        template.add_resource(self.s3_encrypt_key())
        template.add_resource(self.application_configuration_secret())

        # Adds SQS Queues + Outputs
        for export_name, i in [(C4DatastoreExports.APPLICATION_INDEXER_PRIMARY_QUEUE, self.primary_queue()),
                               (C4DatastoreExports.APPLICATION_INDEXER_SECONDAY_QUEUE, self.secondary_queue()),
                               (C4DatastoreExports.APPLICATION_INDEXER_DLQ, self.dead_letter_queue()),
                               (C4DatastoreExports.APPLICATION_INGESTION_QUEUE, self.ingestion_queue()),
                               (C4DatastoreExports.APPLICATION_INDEXER_REALTIME_QUEUE, self.realtime_queue())]:
            template.add_resource(i)
            template.add_output(self.output_sqs_instance(export_name, i))

        # Add/Export S3 buckets
        # TODO re-enable
        for export_name, bucket_name in zip([C4DatastoreExports.APPLICATION_BLOBS_BUCKET,
                                             C4DatastoreExports.APPLICATION_FILES_BUCKET,
                                             C4DatastoreExports.APPLICATION_WFOUT_BUCKET,
                                             C4DatastoreExports.APPLICATION_SYSTEM_BUCKET,
                                             C4DatastoreExports.FOURSIGHT_ENV_BUCKET,
                                             C4DatastoreExports.FOURSIGHT_RESULT_BUCKET,
                                             C4DatastoreExports.FOURSIGHT_APPLICATION_VERSION_BUCKET],
                                             self.APPLICATION_LAYER_BUCKETS + self.FOURSIGHT_LAYER_BUCKETS):

            env_name = os.environ.get(ENV_NAME)
            bucket = self.build_s3_bucket(bucket_name.format(env_name))
            template.add_resource(bucket)
            template.add_output(self.output_s3_bucket(export_name, bucket_name.format(ENV_NAME)))

        return template

    @staticmethod
    def build_s3_bucket(bucket_name, access_control=Private) -> Bucket:
        """ Creates an S3 bucket under the given name/access control permissions.
            See troposphere.s3 for access control options.
        """
        return Bucket(
            ''.join(bucket_name.split('-')),  # Name != BucketName
            BucketName=bucket_name,
            AccessControl=access_control
        )

    def output_s3_bucket(self, export_name, bucket_name: str) -> Output:
        """ Builds an output for the given export_name/Bucket resource """
        logical_id = self.name.logical_id(export_name)
        return Output(
            logical_id,
            Description='S3 Bucket name for: %s' % export_name,
            Value=bucket_name,
            Export=self.EXPORTS.export(export_name)
        )

    def rds_secret(self) -> Secret:
        """ Returns the RDS secret, as generated and stored by AWS Secrets Manager """
        logical_id = self.name.logical_id(self.RDS_SECRET_STRING)
        return Secret(
            logical_id,
            Name=logical_id,
            Description='This is the RDS instance master password',
            GenerateSecretString=GenerateSecretString(
                SecretStringTemplate='{"username":"postgresql"}',
                GenerateStringKey='password',
                PasswordLength=30,
                ExcludePunctuation=True,
            ),
            Tags=self.tags.cost_tag_array(),
        )

    def s3_encrypt_key(self) -> Key:
        """ Uses AWS KMS to generate an AES-256 GCM Encryption Key for encryption when
            uploading sensitive information to S3. This value should be written to the
            application configuration and also passed to Foursight/Tibanna.
        """
        deploying_iam_user = os.environ.get(DEPLOYING_IAM_USER)
        env_identifier = os.environ.get(ENV_NAME).replace('-', '')
        if not deploying_iam_user or not env_identifier:
            raise Exception('Did not set required key in .env! Should never get here.')
        logical_id = self.name.logical_id('S3ENCRYPTKEY') + env_identifier
        return Key(
            logical_id,
            Description='Key for encrypting sensitive S3 files for CGAP Ecosystem',
            KeyPolicy={
                'Version': '2012-10-17',
                'Statement': [{
                    'Sid': 'Enable IAM Policies',
                    'Effect': 'Allow',
                    'Principal': {
                        'AWS': [
                            Join('', ['arn:aws:iam::', AccountId, ':user/', os.environ.get(DEPLOYING_IAM_USER)]),
                        ]
                    },
                    'Action': 'kms:*',  # XXX: constrain further?
                    'Resource': '*'
                }]
            },
            KeySpec='SYMMETRIC_DEFAULT',  # (AES-256-GCM)
            Tags=self.tags.cost_tag_array()
        )

    def application_configuration_secret(self) -> Secret:
        """ Returns the application configuration secret. Note that this pushes up just a
            template - you must fill it out according to the specification in the README.
        """
        env_identifier = os.environ.get(ENV_NAME).replace('-', '')
        if not env_identifier:
            raise Exception('Did not set required key in .env! Should never get here.')
        logical_id = self.name.logical_id(self.APPLICATION_SECRET_STRING) + env_identifier
        return Secret(
            logical_id,
            Name=logical_id,
            Description='This secret defines the application configuration for the orchestrated environment.',
            SecretString=json.dumps(self.APPLICATION_CONFIGURATION_TEMPLATE),
            Tags=self.tags.cost_tag_array()
        )

    def rds_subnet_group(self) -> DBSubnetGroup:
        """ Returns a subnet group for the single RDS instance in the infrastructure stack """
        logical_id = self.name.logical_id('DBSubnetGroup')
        return DBSubnetGroup(
            logical_id,
            DBSubnetGroupDescription='RDS subnet group',
            SubnetIds=[
                self.NETWORK_EXPORTS.import_value(C4NetworkExports.PRIVATE_SUBNET_A),
                self.NETWORK_EXPORTS.import_value(C4NetworkExports.PRIVATE_SUBNET_B),
            ],
            Tags=self.tags.cost_tag_array(),
        )

    def rds_instance(self, instance_size='db.t3.medium',
                     az_zone='us-east-1a', storage_size=20, storage_type='standard',
                     db_name='ebdb', postgres_version='12.6') -> DBInstance:
        """ Returns the single RDS instance for the infrastructure stack. """
        logical_id = self.name.logical_id('RDS%s') % os.environ.get(ENV_NAME, '').replace('-', '')
        secret_string_logical_id = self.name.logical_id(self.RDS_SECRET_STRING)
        return DBInstance(
            logical_id,
            AllocatedStorage=os.environ.get(RDS_STORAGE_SIZE) or storage_size,
            DBInstanceClass=os.environ.get(RDS_INSTANCE_SIZE) or instance_size,
            Engine='postgres',
            EngineVersion=postgres_version,
            DBInstanceIdentifier=logical_id,
            DBName=os.environ.get(RDS_DB_NAME) or db_name,
            DBParameterGroupName=Ref(self.rds_parameter_group()),
            DBSubnetGroupName=Ref(self.rds_subnet_group()),
            StorageEncrypted=True,  # TODO use KmsKeyId to configure KMS key (requires db replacement)
            CopyTagsToSnapshot=True,
            AvailabilityZone=az_zone,
            PubliclyAccessible=False,
            StorageType=storage_type,
            VPCSecurityGroups=[self.NETWORK_EXPORTS.import_value(C4NetworkExports.DB_SECURITY_GROUP)],
            MasterUsername=Join('', [
                '{{resolve:secretsmanager:',
                {'Ref': secret_string_logical_id},
                ':SecretString:username}}'
            ]),
            MasterUserPassword=Join('', [
                '{{resolve:secretsmanager:',
                {'Ref': secret_string_logical_id},
                ':SecretString:password}}'
            ]),
            Tags=self.tags.cost_tag_array(name=logical_id),
        )

    def output_rds_url(self, resource: DBInstance) -> Output:
        """ Outputs RDS URL """
        export_name = C4DatastoreExports.RDS_URL
        logical_id = self.name.logical_id(export_name)
        return Output(
            logical_id,
            Description='RDS URL for this environment',
            Value=GetAtt(resource, 'Endpoint.Address'),
            Export=self.EXPORTS.export(export_name)
        )

    def output_rds_port(self, resource: DBInstance) -> Output:
        """ Outputs RDS Port """
        export_name = C4DatastoreExports.RDS_PORT
        logical_id = self.name.logical_id(export_name)
        return Output(
            logical_id,
            Description='RDS Port for this environment',
            Value=GetAtt(resource, 'Endpoint.Port'),
            Export=self.EXPORTS.export(export_name)
        )

    def rds_parameter_group(self) -> DBParameterGroup:
        """ Creates the parameter group for an RDS instance """
        parameters = {
            'rds.force_ssl': 1,  # SSL required for all connections when set to 1
        }
        logical_id = self.name.logical_id('RDSParameterGroup')
        return DBParameterGroup(
            logical_id,
            Description='parameters for C4 RDS instances',
            Family='postgres11',
            Parameters=parameters,
        )

    def rds_secret_attachment(self) -> SecretTargetAttachment:
        """ Attaches the rds_secret to the rds_instance. """
        logical_id = self.name.logical_id('SecretRDSInstanceAttachment')
        return SecretTargetAttachment(
            logical_id,
            TargetType='AWS::RDS::DBInstance',
            SecretId=Ref(self.rds_secret()),
            TargetId=Ref(self.rds_instance()),
        )

    def elasticsearch_instance(self, number_of_data_nodes=1, data_node_instance_type='c5.large.elasticsearch'):
        """ Returns an Elasticsearch domain with 1 data node, configurable via data_node_instance_type. Ref:
            https://docs.aws.amazon.com/AWSCloudFormation/latest/UserGuide/aws-resource-elasticsearch-domain.html
            TODO allow master node configuration
        """
        logical_id = self.name.logical_id('ES%s' % os.environ.get(ENV_NAME, '').replace('-', ''))
        domain_name = self.name.domain_name(logical_id)
        options = {}
        try:  # feature not yet supported by troposphere
            options['DomainEndpointOptions'] = DomainEndpointOptions(EnforceHTTPS=True)
        except NotImplementedError:
            pass
        return Domain(
            logical_id,
            # DomainName=domain_name,
            # TODO specify DomainName instead of an auto-generated one; ref:
            # https://docs.aws.amazon.com/AWSCloudFormation/latest/UserGuide/aws-resource-elasticsearch-domain.html#cfn-elasticsearch-domain-domainname
            AccessPolicies={
                # XXX: this policy needs revising - Will 5/18/21
                'Version': '2012-10-17',
                'Statement': [
                    {
                        'Effect': 'Allow',
                        'Principal': {
                            'AWS': [
                                'arn:aws:iam::645819926742:role/aws-elasticbeanstalk-ec2-role',
                                'arn:aws:iam::645819926742:user/will.ronchetti',
                                'arn:aws:iam::645819926742:user/trial.application.user',
                                'arn:aws:iam::645819926742:user/eric.berg'
                            ]
                        },
                        'Action': 'es:*',
                        'Resource': 'arn:aws:es:us-east-1:645819926742:domain/cgaptriales/*'
                    }
                ]
            },
            NodeToNodeEncryptionOptions=NodeToNodeEncryptionOptions(Enabled=True),
            EncryptionAtRestOptions=EncryptionAtRestOptions(Enabled=True),  # TODO specify KMS key
            ElasticsearchClusterConfig=ElasticsearchClusterConfig(
                InstanceCount=os.environ.get(ES_DATA_COUNT) or number_of_data_nodes,
                InstanceType=os.environ.get(ES_DATA_TYPE) or data_node_instance_type,
            ),
            ElasticsearchVersion='6.8',
            EBSOptions=EBSOptions(
                EBSEnabled=True,
                VolumeSize=os.environ.get(ES_VOLUME_SIZE, 10),
                VolumeType='gp2',  # gp3?
            ),
            VPCOptions=VPCOptions(
                SecurityGroupIds=[
                    self.NETWORK_EXPORTS.import_value(C4NetworkExports.HTTPS_SECURITY_GROUP),
                ],
                SubnetIds=[
                    self.NETWORK_EXPORTS.import_value(C4NetworkExports.PRIVATE_SUBNET_A),
                ],
            ),
            Tags=self.tags.cost_tag_array(name=domain_name),
            **options,
        )

    def output_es_url(self, resource: Domain) -> Output:
        """ Outputs ES URL """
        export_name = C4DatastoreExports.ES_URL
        logical_id = self.name.logical_id(export_name)
        return Output(
            logical_id,
            Description='ES URL for this environment',
            Value=GetAtt(resource, 'DomainEndpoint'),
            Export=self.EXPORTS.export(export_name)
        )

<<<<<<< HEAD
    def build_sqs_instance(self, logical_id_suffix, name_suffix, timeout_in_minutes=10,
                           cgap_env='mastertest') -> Queue:
=======
    def build_sqs_instance(self, logical_id_suffix, name_suffix) -> Queue:
>>>>>>> 9e22bf8c
        """ Builds a SQS instance with the logical id suffix for CloudFormation and the given name_suffix for the queue
            name. Uses 'mastertest' as default cgap env. """
        logical_name = self.name.logical_id(logical_id_suffix)
        cgap_env = os.environ.get(ENV_NAME)
        queue_name = 'cgap-{env}-{suffix}'.format(env=cgap_env, suffix=name_suffix)
        return Queue(
            logical_name,
            QueueName=queue_name,
            VisibilityTimeout=as_seconds(minutes=timeout_in_minutes),
            MessageRetentionPeriod=as_seconds(days=14),
            DelaySeconds=1,
            ReceiveMessageWaitTimeSeconds=2,
            Tags=Tags(*self.tags.cost_tag_array(name=queue_name)),  # special case
        )

    def output_sqs_instance(self, export_name: str, resource: Queue) -> Output:
        """ Builds an output for SQS """
        logical_id = self.name.logical_id(export_name)
        return Output(
            logical_id,
            Value=Ref(resource),
            Description='SQS Endpoint for %s' % export_name,
            Export=self.EXPORTS.export(export_name)
        )

    def primary_queue(self) -> Queue:
        """ MUST MATCH snovault/elasticsearch/indexer_queue.py """
        return self.build_sqs_instance('PrimaryQueue', 'indexer-queue')

    def secondary_queue(self) -> Queue:
        """ MUST MATCH snovault/elasticsearch/indexer_queue.py """
        return self.build_sqs_instance('SecondaryQueue', 'secondary-indexer-queue')

    def dead_letter_queue(self) -> Queue:
        """ MUST MATCH snovault/elasticsearch/indexer_queue.py """
        return self.build_sqs_instance('DeadLetterQueue', 'indexer-queue-dlq')

    def ingestion_queue(self) -> Queue:  # allow 6 hours for ingestion
        """ MUST MATCH cgap-portal/src/encoded/ingestion/queue_utils.py """
        return self.build_sqs_instance('IngestionQueue', 'ingestion-queue', timeout_in_minutes=360)

    def realtime_queue(self) -> Queue:
        return self.build_sqs_instance('RealtimeQueue', 'indexer-queue-realtime')<|MERGE_RESOLUTION|>--- conflicted
+++ resolved
@@ -419,12 +419,8 @@
             Export=self.EXPORTS.export(export_name)
         )
 
-<<<<<<< HEAD
     def build_sqs_instance(self, logical_id_suffix, name_suffix, timeout_in_minutes=10,
                            cgap_env='mastertest') -> Queue:
-=======
-    def build_sqs_instance(self, logical_id_suffix, name_suffix) -> Queue:
->>>>>>> 9e22bf8c
         """ Builds a SQS instance with the logical id suffix for CloudFormation and the given name_suffix for the queue
             name. Uses 'mastertest' as default cgap env. """
         logical_name = self.name.logical_id(logical_id_suffix)
