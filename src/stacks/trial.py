--- conflicted
+++ resolved
@@ -1,11 +1,5 @@
-<<<<<<< HEAD
 from src.stack import C4Stack, C4Name, C4Tags, C4Account, C4FoursightCGAPStack
 from src.parts import network, datastore, ecr, beanstalk
-=======
-from src.stack import C4Stack, C4Name, C4Tags, C4Account
-from src.parts import network, datastore, ecr, beanstalk, tibanna
->>>>>>> d3cbcd69
-
 
 # Helper methods for construction of trial stacks
 
@@ -83,7 +77,6 @@
     )
 
 
-<<<<<<< HEAD
 def c4_stack_trial_foursight_cgap():
     name = 'foursight'
     description = c4_stack_trial_description(name)
@@ -91,7 +84,10 @@
         name=c4_stack_trial_name(name),
         tags=c4_stack_trial_tags(),
         account=c4_stack_trial_account(),
-=======
+        description=description,
+    )
+
+
 def c4_stack_trial_tibanna():
     name = 'tibanna'
     description = 'tibanna trial stack'
@@ -101,7 +97,6 @@
         tags=c4_stack_trial_tags(),
         account=c4_stack_trial_account(),
         parts=parts,
->>>>>>> d3cbcd69
         description=description,
     )
 
