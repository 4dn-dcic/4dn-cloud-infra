[tool.poetry]
name = "4dn-cloud-infra"
<<<<<<< HEAD
version = "0.4.0"
=======
version = "0.3.7"
>>>>>>> 934051a3
description = "Repository for generating Cloudformation Templates to orchestrate the CGAP Ecosystem"
authors = ["4DN-DCIC Team <4dn-dcic@gmail.com>"]
license = "MIT"
packages = [
    { include = "src" }
]

[tool.poetry.dependencies]
python = ">=3.6.10,<3.7"
troposphere = "^2.6.3"
boto3 = "^1.15.16"
botocore = "^1.18.16"
<<<<<<< HEAD
dcicutils = "1.18.1.2b3"
=======
dcicutils = "^1.19.0"  # this version is the min as it contains first iteration of related utils
>>>>>>> 934051a3
google-api-core = "^1.23.0"
google-api-python-client = "^1.12.5"
google-auth = "^1.23.0"
google-auth-httplib2 = "^0.0.4"
google-auth-oauthlib = "^0.4.2"
googleapis-common-protos = "^1.52.0"
awacs = "^1.0.2"
cfn-lint = "^0.48.1"  # a secondary check that catches more things than standard validate - Will 4/1/2021
tibanna = "1.4.0b0"
foursight-cgap = "0.4.9.1b32"
foursight-core = "0.1.9.1b37"
submit-cgap = "^0.7.3"
tqdm = "^4.60.0"
pytest = "^5.1.2"

[tool.poetry.dev-dependencies]
chalice = "^1.21.4"

[tool.poetry.scripts]
cli = "src.cli:cli"
load-knowledge-base = "scripts.load_knowledge_base:main"
queue-ingestion = "scripts.queue_ingestion:main"
upload-application-version = "scripts.upload_application_version:main"
upload-file-processed = "scripts.upload_file_processed:main"
deploy-ecs = "scripts.deploy_ecs:main"

[build-system]
requires = ["poetry-core>=1.0.0"]
build-backend = "poetry.core.masonry.api"<|MERGE_RESOLUTION|>--- conflicted
+++ resolved
@@ -1,10 +1,6 @@
 [tool.poetry]
 name = "4dn-cloud-infra"
-<<<<<<< HEAD
 version = "0.4.0"
-=======
-version = "0.3.7"
->>>>>>> 934051a3
 description = "Repository for generating Cloudformation Templates to orchestrate the CGAP Ecosystem"
 authors = ["4DN-DCIC Team <4dn-dcic@gmail.com>"]
 license = "MIT"
@@ -17,11 +13,7 @@
 troposphere = "^2.6.3"
 boto3 = "^1.15.16"
 botocore = "^1.18.16"
-<<<<<<< HEAD
-dcicutils = "1.18.1.2b3"
-=======
 dcicutils = "^1.19.0"  # this version is the min as it contains first iteration of related utils
->>>>>>> 934051a3
 google-api-core = "^1.23.0"
 google-api-python-client = "^1.12.5"
 google-auth = "^1.23.0"
