--- conflicted
+++ resolved
@@ -2,12 +2,7 @@
 import logging
 import os
 
-<<<<<<< HEAD
-from src.aws_util import AWSUtil
-from src.infra import C4InfraTrial, C4InfraTrialECS
-=======
 from src.info.aws_util import AWSUtil
->>>>>>> 3cb7def0
 from src.exceptions import CLIException
 from src.stacks.trial import (c4_stack_trial_network, c4_stack_trial_network_metadata,
     c4_stack_trial_datastore, c4_stack_trial_beanstalk)
@@ -30,12 +25,6 @@
     else:
         raise CLIException('Unsupported stack {}. Supported Stacks: {}'.format(args.stack, SUPPORTED_STACKS))
 
-<<<<<<< HEAD
-    # TODO support other environments/stacks
-    # Right now, you can swap them in here as needed
-    infra_trial = C4InfraTrialECS()
-=======
->>>>>>> 3cb7def0
     if args.stdout:
         stack.print_template(stdout=True)
     else:
